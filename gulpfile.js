/* Copyright 2016 Mozilla Foundation
 *
 * Licensed under the Apache License, Version 2.0 (the "License");
 * you may not use this file except in compliance with the License.
 * You may obtain a copy of the License at
 *
 *     http://www.apache.org/licenses/LICENSE-2.0
 *
 * Unless required by applicable law or agreed to in writing, software
 * distributed under the License is distributed on an "AS IS" BASIS,
 * WITHOUT WARRANTIES OR CONDITIONS OF ANY KIND, either express or implied.
 * See the License for the specific language governing permissions and
 * limitations under the License.
 */
/* eslint-env node */
/* eslint-disable object-shorthand */
/* globals target */

"use strict";

var autoprefixer = require("autoprefixer");
var calc = require("postcss-calc");
var cssvariables = require("postcss-css-variables");
var fs = require("fs");
var gulp = require("gulp");
var postcss = require("gulp-postcss");
var rename = require("gulp-rename");
var replace = require("gulp-replace");
var mkdirp = require("mkdirp");
var path = require("path");
var rimraf = require("rimraf");
var stream = require("stream");
var exec = require("child_process").exec;
var spawn = require("child_process").spawn;
var spawnSync = require("child_process").spawnSync;
var streamqueue = require("streamqueue");
var merge = require("merge-stream");
var zip = require("gulp-zip");
var webpack2 = require("webpack");
var webpackStream = require("webpack-stream");
var Vinyl = require("vinyl");
var vfs = require("vinyl-fs");
var through = require("through2");

var BUILD_DIR = "build/";
var L10N_DIR = "l10n/";
var TEST_DIR = "test/";
var EXTENSION_SRC_DIR = "extensions/";

var BASELINE_DIR = BUILD_DIR + "baseline/";
var MOZCENTRAL_BASELINE_DIR = BUILD_DIR + "mozcentral.baseline/";
var GENERIC_DIR = BUILD_DIR + "generic/";
var GENERIC_ES5_DIR = BUILD_DIR + "generic-es5/";
var COMPONENTS_DIR = BUILD_DIR + "components/";
var COMPONENTS_ES5_DIR = BUILD_DIR + "components-es5/";
var IMAGE_DECODERS_DIR = BUILD_DIR + "image_decoders/";
var IMAGE_DECODERS_ES5_DIR = BUILD_DIR + "image_decoders-es5/";
var DEFAULT_PREFERENCES_DIR = BUILD_DIR + "default_preferences/";
var MINIFIED_DIR = BUILD_DIR + "minified/";
var MINIFIED_ES5_DIR = BUILD_DIR + "minified-es5/";
var JSDOC_BUILD_DIR = BUILD_DIR + "jsdoc/";
var GH_PAGES_DIR = BUILD_DIR + "gh-pages/";
var SRC_DIR = "src/";
var LIB_DIR = BUILD_DIR + "lib/";
var DIST_DIR = BUILD_DIR + "dist/";
var TYPES_DIR = BUILD_DIR + "types/";
var TYPESTEST_DIR = BUILD_DIR + "typestest/";
var COMMON_WEB_FILES = ["web/images/*.{png,svg,gif,cur}", "web/debugger.js"];
var MOZCENTRAL_DIFF_FILE = "mozcentral.diff";

var REPO = "git@github.com:mozilla/pdf.js.git";
var DIST_REPO_URL = "https://github.com/mozilla/pdfjs-dist";

var builder = require("./external/builder/builder.js");

var CONFIG_FILE = "pdfjs.config";
var config = JSON.parse(fs.readFileSync(CONFIG_FILE).toString());

// Default Autoprefixer config used for generic, components, minified-pre
var AUTOPREFIXER_CONFIG = {
  overrideBrowserslist: [
    "last 2 versions",
    "Chrome >= 49", // Last supported on Windows XP
    "Firefox >= 52", // Last supported on Windows XP
    "Firefox ESR",
    "IE >= 11",
    "Safari >= 9",
    "> 0.5%",
    "not dead",
  ],
};
var CSS_VARIABLES_CONFIG = {
  preserve: true,
};

const DEFINES = Object.freeze({
  PRODUCTION: true,
  SKIP_BABEL: true,
  TESTING: false,
  // The main build targets:
  GENERIC: false,
  MOZCENTRAL: false,
  CHROME: false,
  MINIFIED: false,
  COMPONENTS: false,
  LIB: false,
  IMAGE_DECODERS: false,
});

function transform(charEncoding, transformFunction) {
  return through.obj(function (vinylFile, enc, done) {
    var transformedFile = vinylFile.clone();
    transformedFile.contents = Buffer.from(
      transformFunction(transformedFile.contents),
      charEncoding
    );
    done(null, transformedFile);
  });
}

function safeSpawnSync(command, parameters, options) {
  // Execute all commands in a shell.
  options = options || {};
  options.shell = true;
  // `options.shell = true` requires parameters to be quoted.
  parameters = parameters.map(param => {
    if (!/[\s`~!#$*(){\[|\\;'"<>?]/.test(param)) {
      return param;
    }
    return '"' + param.replace(/([$\\"`])/g, "\\$1") + '"';
  });

  var result = spawnSync(command, parameters, options);
  if (result.status !== 0) {
    console.log(
      'Error: command "' +
        command +
        '" with parameters "' +
        parameters +
        '" exited with code ' +
        result.status
    );
    process.exit(result.status);
  }
  return result;
}

function startNode(args, options) {
  // Node.js decreased the maximum header size from 80 KB to 8 KB in newer
  // releases, which is not sufficient for some of our reference test files
  // (such as `issue6360.pdf`), so we need to restore this value. Note that
  // this argument needs to be before all other arguments as it needs to be
  // passed to the Node.js process itself and not to the script that it runs.
  args.unshift("--max-http-header-size=80000");
  return spawn("node", args, options);
}

function createStringSource(filename, content) {
  var source = stream.Readable({ objectMode: true });
  source._read = function () {
    this.push(
      new Vinyl({
        path: filename,
        contents: Buffer.from(content),
      })
    );
    this.push(null);
  };
  return source;
}

function createWebpackConfig(defines, output) {
  var versionInfo = getVersionJSON();
  var bundleDefines = builder.merge(defines, {
    BUNDLE_VERSION: versionInfo.version,
    BUNDLE_BUILD: versionInfo.commit,
    TESTING: defines.TESTING || process.env.TESTING === "true",
  });
  var licenseHeaderLibre = fs
    .readFileSync("./src/license_header_libre.js")
    .toString();
  var enableSourceMaps =
    !bundleDefines.MOZCENTRAL &&
    !bundleDefines.CHROME &&
    !bundleDefines.TESTING;
  var skipBabel = bundleDefines.SKIP_BABEL;

  // Required to expose e.g., the `window` object.
  output.globalObject = "this";

  return {
    mode: "none",
    output: output,
    performance: {
      hints: false, // Disable messages about larger file sizes.
    },
    plugins: [
      new webpack2.BannerPlugin({ banner: licenseHeaderLibre, raw: true }),
    ],
    resolve: {
      alias: {
        pdfjs: path.join(__dirname, "src"),
        "pdfjs-web": path.join(__dirname, "web"),
        "pdfjs-lib": path.join(__dirname, "web/pdfjs"),
      },
    },
    devtool: enableSourceMaps ? "source-map" : undefined,
    module: {
      rules: [
        {
          loader: "babel-loader",
          // `core-js` (see https://github.com/zloirock/core-js/issues/514),
          // `web-streams-polyfill` (already using a transpiled file), and
          // `src/core/{glyphlist,unicode}.js` (Babel is too slow for those)
          // should be excluded from processing.
          exclude: /(node_modules[\\\/]core-js|node_modules[\\\/]web-streams-polyfill|src[\\\/]core[\\\/](glyphlist|unicode))/,
          options: {
            presets: skipBabel ? undefined : ["@babel/preset-env"],
            plugins: [
              "@babel/plugin-transform-modules-commonjs",
              [
                "@babel/plugin-transform-runtime",
                {
                  helpers: false,
                  regenerator: true,
                },
              ],
            ],
          },
        },
        {
          loader: path.join(__dirname, "external/webpack/pdfjsdev-loader.js"),
          options: {
            rootPath: __dirname,
            saveComments: false,
            defines: bundleDefines,
          },
        },
      ],
    },
    // Avoid shadowing actual Node.js variables with polyfills, by disabling
    // polyfills/mocks - https://webpack.js.org/configuration/node/
    node: false,
  };
}

function webpack2Stream(webpackConfig) {
  // Replacing webpack1 to webpack2 in the webpack-stream.
  return webpackStream(webpackConfig, webpack2);
}

function getVersionJSON() {
  return JSON.parse(fs.readFileSync(BUILD_DIR + "version.json").toString());
}

function checkChromePreferencesFile(chromePrefsPath, webPrefsPath) {
  var chromePrefs = JSON.parse(fs.readFileSync(chromePrefsPath).toString());
  var chromePrefsKeys = Object.keys(chromePrefs.properties);
  chromePrefsKeys = chromePrefsKeys.filter(function (key) {
    var description = chromePrefs.properties[key].description;
    // Deprecated keys are allowed in the managed preferences file.
    // The code maintained is responsible for adding migration logic to
    // extensions/chromium/options/migration.js and web/chromecom.js .
    return !description || !description.startsWith("DEPRECATED.");
  });
  chromePrefsKeys.sort();
  var webPrefs = JSON.parse(fs.readFileSync(webPrefsPath).toString());
  var webPrefsKeys = Object.keys(webPrefs);
  webPrefsKeys.sort();
  var telemetryIndex = chromePrefsKeys.indexOf("disableTelemetry");
  if (telemetryIndex >= 0) {
    chromePrefsKeys.splice(telemetryIndex, 1);
  } else {
    console.log("Warning: disableTelemetry key not found in chrome prefs!");
    return false;
  }
  if (webPrefsKeys.length !== chromePrefsKeys.length) {
    return false;
  }
  return webPrefsKeys.every(function (value, index) {
    return (
      chromePrefsKeys[index] === value &&
      chromePrefs.properties[value].default === webPrefs[value]
    );
  });
}

function replaceWebpackRequire() {
  // Produced bundles can be rebundled again, avoid collisions (e.g. in api.js)
  // by renaming  __webpack_require__ to something else.
  return replace("__webpack_require__", "__w_pdfjs_require__");
}

function replaceJSRootName(amdName, jsName) {
  // Saving old-style JS module name.
  return replace(
    'root["' + amdName + '"] = factory()',
    'root["' + amdName + '"] = root.' + jsName + " = factory()"
  );
}

// ngx-extended-pdf-viewer start
function addSuffix(filename, defines) {
  let suffix = ".js";
  if (!defines.MINIFIED) {
    suffix = ".min.js";
  }
  if (!defines.SKIP_BABEL) {
    if (!defines.MINIFIED) {
      suffix = "-es5.min.js";
    } else {
      suffix = "-es5.js";
    }
  }
  return filename.replace(".js", suffix);
}
// ngx-extended-pdf-viewer end

function createMainBundle(defines) {
  var mainAMDName = "pdfjs-dist/build/pdf";
  var mainOutputName = "pdf.js";
  mainOutputName = addSuffix(mainOutputName, defines); // modified by ngx-extended-pdf-viewer

  var mainFileConfig = createWebpackConfig(defines, {
    filename: mainOutputName,
    library: mainAMDName,
    libraryTarget: "umd",
    umdNamedDefine: true,
  });
  return gulp
    .src("./src/pdf.js")
    .pipe(webpack2Stream(mainFileConfig))
    .pipe(replaceWebpackRequire())
    .pipe(replaceJSRootName(mainAMDName, "pdfjsLib"));
}

function createWorkerBundle(defines) {
  var workerAMDName = "pdfjs-dist/build/pdf.worker";
  var workerOutputName = "pdf.worker.js";
  workerOutputName = addSuffix(workerOutputName, defines); // modified by ngx-extended-pdf-viewer

  var workerFileConfig = createWebpackConfig(defines, {
    filename: workerOutputName,
    library: workerAMDName,
    libraryTarget: "umd",
    umdNamedDefine: true,
  });
  return gulp
    .src("./src/pdf.worker.js")
    .pipe(webpack2Stream(workerFileConfig))
    .pipe(replaceWebpackRequire())
    .pipe(replaceJSRootName(workerAMDName, "pdfjsWorker"));
}

function createWebBundle(defines) {
  var viewerOutputName = addSuffix("viewer.js", defines); // modifed by ngx-extended-pdf-viewer

  var viewerFileConfig = createWebpackConfig(defines, {
    filename: viewerOutputName,
  });
  return gulp.src("./web/viewer.js").pipe(webpack2Stream(viewerFileConfig));
}

function createComponentsBundle(defines) {
  var componentsAMDName = "pdfjs-dist/web/pdf_viewer";
  var componentsOutputName = "pdf_viewer.js";
  componentsOutputName = addSuffix('viewer.js', defines); // modified by ngx-extended-pdf-viewer

  var componentsFileConfig = createWebpackConfig(defines, {
    filename: componentsOutputName,
    library: componentsAMDName,
    libraryTarget: "umd",
    umdNamedDefine: true,
  });
  return gulp
    .src("./web/pdf_viewer.component.js")
    .pipe(webpack2Stream(componentsFileConfig))
    .pipe(replaceWebpackRequire())
    .pipe(replaceJSRootName(componentsAMDName, "pdfjsViewer"));
}

function createImageDecodersBundle(defines) {
  var imageDecodersAMDName = "pdfjs-dist/image_decoders/pdf.image_decoders";
  var imageDecodersOutputName = addSuffix("pdf.image_decoders.js", defines); // modified by ngx-extended-pdf-viewer

  var componentsFileConfig = createWebpackConfig(defines, {
    filename: imageDecodersOutputName,
    library: imageDecodersAMDName,
    libraryTarget: "umd",
    umdNamedDefine: true,
  });
  return gulp
    .src("./src/pdf.image_decoders.js")
    .pipe(webpack2Stream(componentsFileConfig))
    .pipe(replaceWebpackRequire())
    .pipe(replaceJSRootName(imageDecodersAMDName, "pdfjsImageDecoders"));
}

function checkFile(filePath) {
  try {
    var stat = fs.lstatSync(filePath);
    return stat.isFile();
  } catch (e) {
    return false;
  }
}

function checkDir(dirPath) {
  try {
    var stat = fs.lstatSync(dirPath);
    return stat.isDirectory();
  } catch (e) {
    return false;
  }
}

function replaceInFile(filePath, find, replacement) {
  var content = fs.readFileSync(filePath).toString();
  content = content.replace(find, replacement);
  fs.writeFileSync(filePath, content);
}

function getTempFile(prefix, suffix) {
  mkdirp.sync(BUILD_DIR + "tmp/");
  var bytes = require("crypto").randomBytes(6).toString("hex");
  var filePath = BUILD_DIR + "tmp/" + prefix + bytes + suffix;
  fs.writeFileSync(filePath, "");
  return filePath;
}

function createTestSource(testsName, bot) {
  var source = stream.Readable({ objectMode: true });
  source._read = function () {
    console.log();
    console.log("### Running " + testsName + " tests");

    var PDF_TEST = process.env.PDF_TEST || "test_manifest.json";
    var args = ["test.js"];
    switch (testsName) {
      case "browser":
        args.push("--reftest", "--manifestFile=" + PDF_TEST);
        break;
      case "browser (no reftest)":
        args.push("--manifestFile=" + PDF_TEST);
        break;
      case "unit":
        args.push("--unitTest");
        break;
      case "font":
        args.push("--fontTest");
        break;
      default:
        this.emit("error", new Error("Unknown name: " + testsName));
        return null;
    }
    if (bot) {
      args.push("--strictVerify");
    }
    if (process.argv.includes("--noChrome")) {
      args.push("--noChrome");
    }

    var testProcess = startNode(args, { cwd: TEST_DIR, stdio: "inherit" });
    testProcess.on("close", function (code) {
      source.push(null);
    });
    return undefined;
  };
  return source;
}

function makeRef(done, bot) {
  console.log();
  console.log("### Creating reference images");

  var args = ["test.js", "--masterMode"];
  if (bot) {
    args.push("--noPrompts", "--strictVerify");
  }
  if (process.argv.includes("--noChrome")) {
    args.push("--noChrome");
  }

  var testProcess = startNode(args, { cwd: TEST_DIR, stdio: "inherit" });
  testProcess.on("close", function (code) {
    done();
  });
}

gulp.task("default", function (done) {
  console.log("Available tasks:");
  var tasks = Object.keys(gulp.registry().tasks());
  tasks.sort();
  tasks.forEach(function (taskName) {
    console.log("  " + taskName);
  });
  done();
});

gulp.task("buildnumber", function (done) {
  console.log();
  console.log("### Getting extension build number");

  exec("git log --format=oneline " + config.baseVersion + "..", function (
    err,
    stdout,
    stderr
  ) {
    var buildNumber = 0;
    if (!err) {
      // Build number is the number of commits since base version
      buildNumber = stdout ? stdout.match(/\n/g).length : 0;
    } else {
      console.log("This is not a Git repository; using default build number.");
    }

    console.log("Extension build number: " + buildNumber);

    var version = config.versionPrefix + buildNumber;

    exec('git log --format="%h" -n 1', function (err2, stdout2, stderr2) {
      var buildCommit = "";
      if (!err2) {
        buildCommit = stdout2.replace("\n", "");
      }

      createStringSource(
        "version.json",
        JSON.stringify(
          {
            version: version,
            build: buildNumber,
            commit: buildCommit,
          },
          null,
          2
        )
      )
        .pipe(gulp.dest(BUILD_DIR))
        .on("end", done);
    });
  });
});

gulp.task("default_preferences-pre", function () {
  console.log();
  console.log("### Building `default_preferences.json`");

  // Refer to the comment in the 'lib' task below.
  function babelPluginReplaceNonWebPackRequire(babel) {
    return {
      visitor: {
        Identifier(curPath, state) {
          if (curPath.node.name === "__non_webpack_require__") {
            curPath.replaceWith(babel.types.identifier("require"));
          }
        },
      },
    };
  }
  function preprocess(content) {
    content = preprocessor2.preprocessPDFJSCode(ctx, content);
    return babel.transform(content, {
      sourceType: "module",
      presets: undefined, // SKIP_BABEL
      plugins: [
        "@babel/plugin-transform-modules-commonjs",
        babelPluginReplaceNonWebPackRequire,
      ],
    }).code;
  }
  var babel = require("@babel/core");
  var ctx = {
    rootPath: __dirname,
    saveComments: false,
    defines: builder.merge(DEFINES, {
      GENERIC: true,
      LIB: true,
      BUNDLE_VERSION: 0, // Dummy version
      BUNDLE_BUILD: 0, // Dummy build
    }),
    map: {
      "pdfjs-lib": "../pdf",
    },
  };
  var preprocessor2 = require("./external/builder/preprocessor2.js");
  return merge([
    gulp.src(["web/{app_options,viewer_compatibility}.js"], {
      base: ".",
    }),
  ])
    .pipe(transform("utf8", preprocess))
    .pipe(gulp.dest(DEFAULT_PREFERENCES_DIR + "lib/"));
});

gulp.task(
  "default_preferences",
  gulp.series("default_preferences-pre", function (done) {
    var AppOptionsLib = require("./" +
      DEFAULT_PREFERENCES_DIR +
      "lib/web/app_options.js");
    var AppOptions = AppOptionsLib.AppOptions;
    var OptionKind = AppOptionsLib.OptionKind;

    createStringSource(
      "default_preferences.json",
      JSON.stringify(AppOptions.getAll(OptionKind.PREFERENCE), null, 2)
    )
      .pipe(gulp.dest(BUILD_DIR))
      .on("end", done);
  })
);

gulp.task("locale", function () {
  var VIEWER_LOCALE_OUTPUT = "web/locale/";

  console.log();
  console.log("### Building localization files");

  rimraf.sync(VIEWER_LOCALE_OUTPUT);
  mkdirp.sync(VIEWER_LOCALE_OUTPUT);

  var subfolders = fs.readdirSync(L10N_DIR);
  subfolders.sort();
  var viewerOutput = "";
  var locales = [];
  for (var i = 0; i < subfolders.length; i++) {
    var locale = subfolders[i];
    var dirPath = L10N_DIR + locale;
    if (!checkDir(dirPath)) {
      continue;
    }
    if (!/^[a-z][a-z]([a-z])?(-[A-Z][A-Z])?$/.test(locale)) {
      console.log("Skipping invalid locale: " + locale);
      continue;
    }

    mkdirp.sync(VIEWER_LOCALE_OUTPUT + "/" + locale);

    locales.push(locale);

    if (checkFile(dirPath + "/viewer.properties")) {
      viewerOutput +=
        "[" +
        locale +
        "]\n" +
        "@import url(" +
        locale +
        "/viewer.properties)\n\n";
    }
  }

  return merge([
    createStringSource("locale.properties", viewerOutput).pipe(
      gulp.dest(VIEWER_LOCALE_OUTPUT)
    ),
    gulp
      .src(L10N_DIR + "/{" + locales.join(",") + "}/viewer.properties", {
        base: L10N_DIR,
      })
      .pipe(gulp.dest(VIEWER_LOCALE_OUTPUT)),
  ]);
});

gulp.task("cmaps", function (done) {
  var CMAP_INPUT = "external/cmaps";
  var VIEWER_CMAP_OUTPUT = "external/bcmaps";

  console.log();
  console.log("### Building cmaps");

  // Testing a file that usually present.
  if (!checkFile(CMAP_INPUT + "/UniJIS-UCS2-H")) {
    console.log("./external/cmaps has no cmap files, download them from:");
    console.log("  https://github.com/adobe-type-tools/cmap-resources");
    throw new Error("cmap files were not found");
  }

  // Remove old bcmap files.
  fs.readdirSync(VIEWER_CMAP_OUTPUT).forEach(function (file) {
    if (/\.bcmap$/i.test(file)) {
      fs.unlinkSync(VIEWER_CMAP_OUTPUT + "/" + file);
    }
  });

  var compressCmaps = require("./external/cmapscompress/compress.js")
    .compressCmaps;
  compressCmaps(CMAP_INPUT, VIEWER_CMAP_OUTPUT, true);
  done();
});

function preprocessCSS(source, mode, defines, cleanup) {
  var outName = getTempFile("~preprocess", ".css");
  builder.preprocessCSS(mode, source, outName);
  var out = fs.readFileSync(outName).toString();
  fs.unlinkSync(outName);
  if (cleanup) {
    // Strip out all license headers in the middle.
    var reg = /\n\/\* Copyright(.|\n)*?Mozilla Foundation(.|\n)*?\*\//g;
    out = out.replace(reg, "");
  }

  var i = source.lastIndexOf("/");
  return createStringSource(source.substr(i + 1), out);
}

function preprocessHTML(source, defines) {
  var outName = getTempFile("~preprocess", ".html");
  builder.preprocess(source, outName, defines);
  var out = fs.readFileSync(outName).toString();
  fs.unlinkSync(outName);

  var i = source.lastIndexOf("/");
  return createStringSource(source.substr(i + 1), out);
}

function buildGeneric(defines, dir) {
  rimraf.sync(dir);

  return merge([
    createMainBundle(defines).pipe(gulp.dest(dir + "build")),
    createWorkerBundle(defines).pipe(gulp.dest(dir + "build")),
    createWebBundle(defines).pipe(gulp.dest(dir + "web")),
    gulp.src(COMMON_WEB_FILES, { base: "web/" }).pipe(gulp.dest(dir + "web")),
    gulp.src("LICENSE").pipe(gulp.dest(dir)),
    gulp
      .src(["web/locale/*/viewer.properties", "web/locale/locale.properties"], {
        base: "web/",
      })
      .pipe(gulp.dest(dir + "web")),
    gulp
      .src(["external/bcmaps/*.bcmap", "external/bcmaps/LICENSE"], {
        base: "external/bcmaps",
      })
      .pipe(gulp.dest(dir + "web/cmaps")),
    preprocessHTML("web/viewer.html", defines).pipe(gulp.dest(dir + "web")),
    preprocessCSS("web/viewer.css", "generic", defines, true)
      .pipe(
        postcss([
          cssvariables(CSS_VARIABLES_CONFIG),
          calc(),
          autoprefixer(AUTOPREFIXER_CONFIG),
        ])
      )
      .pipe(gulp.dest(dir + "web")),

    gulp
      .src("web/compressed.tracemonkey-pldi-09.pdf")
      .pipe(gulp.dest(dir + "web")),
  ]);
}

// Builds the generic production viewer that is only compatible with up-to-date
// HTML5 browsers, which implement modern ECMAScript features.
gulp.task(
  "generic",
  gulp.series("buildnumber", "default_preferences", "locale", function () {
    console.log();
    console.log("### Creating generic viewer");
    var defines = builder.merge(DEFINES, { GENERIC: true });

    return buildGeneric(defines, GENERIC_DIR);
  })
);

// Builds the generic production viewer that should be compatible with most
// older HTML5 browsers.
gulp.task(
  "generic-es5",
  gulp.series("buildnumber", "default_preferences", "locale", function () {
    console.log();
    console.log("### Creating generic (ES5) viewer");
    var defines = builder.merge(DEFINES, { GENERIC: true, SKIP_BABEL: false });

    return buildGeneric(defines, GENERIC_ES5_DIR);
  })
);

function buildComponents(defines, dir) {
  rimraf.sync(dir);

  var COMPONENTS_IMAGES = [
    "web/images/annotation-*.svg",
    "web/images/loading-icon.gif",
    "web/images/shadow.png",
  ];

  return merge([
    createComponentsBundle(defines).pipe(gulp.dest(dir)),
    gulp.src(COMPONENTS_IMAGES).pipe(gulp.dest(dir + "images")),
    preprocessCSS("web/pdf_viewer.css", "components", defines, true)
      .pipe(
        postcss([
          cssvariables(CSS_VARIABLES_CONFIG),
          calc(),
          autoprefixer(AUTOPREFIXER_CONFIG),
        ])
      )
      .pipe(gulp.dest(dir)),
  ]);
}

gulp.task(
  "components",
  gulp.series("buildnumber", function () {
    console.log();
    console.log("### Creating generic components");
    var defines = builder.merge(DEFINES, { COMPONENTS: true, GENERIC: true });

    return buildComponents(defines, COMPONENTS_DIR);
  })
);

gulp.task(
  "components-es5",
  gulp.series("buildnumber", function () {
    console.log();
    console.log("### Creating generic (ES5) components");
    var defines = builder.merge(DEFINES, {
      COMPONENTS: true,
      GENERIC: true,
      SKIP_BABEL: false,
    });

    return buildComponents(defines, COMPONENTS_ES5_DIR);
  })
);

gulp.task(
  "image_decoders",
  gulp.series("buildnumber", function () {
    console.log();
    console.log("### Creating image decoders");
    var defines = builder.merge(DEFINES, {
      GENERIC: true,
      IMAGE_DECODERS: true,
    });

    return createImageDecodersBundle(defines).pipe(
      gulp.dest(IMAGE_DECODERS_DIR)
    );
  })
);

gulp.task(
  "image_decoders-es5",
  gulp.series("buildnumber", function () {
    console.log();
    console.log("### Creating (ES5) image decoders");
    var defines = builder.merge(DEFINES, {
      GENERIC: true,
      IMAGE_DECODERS: true,
      SKIP_BABEL: false,
    });

    return createImageDecodersBundle(defines).pipe(
      gulp.dest(IMAGE_DECODERS_ES5_DIR)
    );
  })
);

function buildMinified(defines, dir) {
  rimraf.sync(dir);

  return merge([
    createMainBundle(defines).pipe(gulp.dest(dir + "build")),
    createWorkerBundle(defines).pipe(gulp.dest(dir + "build")),
    createWebBundle(defines).pipe(gulp.dest(dir + "web")),
    createImageDecodersBundle(
      builder.merge(defines, { IMAGE_DECODERS: true })
    ).pipe(gulp.dest(dir + "image_decoders")),
    gulp.src(COMMON_WEB_FILES, { base: "web/" }).pipe(gulp.dest(dir + "web")),
    gulp
      .src(["web/locale/*/viewer.properties", "web/locale/locale.properties"], {
        base: "web/",
      })
      .pipe(gulp.dest(dir + "web")),
    gulp
      .src(["external/bcmaps/*.bcmap", "external/bcmaps/LICENSE"], {
        base: "external/bcmaps",
      })
      .pipe(gulp.dest(dir + "web/cmaps")),

    preprocessHTML("web/viewer.html", defines).pipe(gulp.dest(dir + "web")),
    preprocessCSS("web/viewer.css", "minified", defines, true)
      .pipe(
        postcss([
          cssvariables(CSS_VARIABLES_CONFIG),
          calc(),
          autoprefixer(AUTOPREFIXER_CONFIG),
        ])
      )
      .pipe(gulp.dest(dir + "web")),

    gulp
      .src("web/compressed.tracemonkey-pldi-09.pdf")
      .pipe(gulp.dest(dir + "web")),
  ]);
}

gulp.task(
  "minified-pre",
  gulp.series("buildnumber", "default_preferences", "locale", function () {
    console.log();
    console.log("### Creating minified viewer");
    var defines = builder.merge(DEFINES, { MINIFIED: true, GENERIC: true });

    return buildMinified(defines, MINIFIED_DIR);
  })
);

gulp.task(
  "minified-es5-pre",
  gulp.series("buildnumber", "default_preferences", "locale", function () {
    console.log();
    console.log("### Creating minified (ES5) viewer");
    var defines = builder.merge(DEFINES, {
      MINIFIED: true,
      GENERIC: true,
      SKIP_BABEL: false,
    });
    console.log(defines);

    return buildMinified(defines, MINIFIED_ES5_DIR);
  })
);

<<<<<<< HEAD
function parseMinified(dir, suffix) {
  var pdfFile = fs.readFileSync(dir + "/build/pdf" + suffix + ".js").toString();
  var pdfWorkerFile = fs.readFileSync(dir + "/build/pdf.worker" + suffix + ".js").toString();
=======
async function parseMinified(dir) {
  var pdfFile = fs.readFileSync(dir + "/build/pdf.js").toString();
  var pdfWorkerFile = fs.readFileSync(dir + "/build/pdf.worker.js").toString();
>>>>>>> ff263149
  var pdfImageDecodersFile = fs
    .readFileSync(dir + "/image_decoders/pdf.image_decoders" + suffix + ".js")
    .toString();
  var viewerFiles = {
    "pdf.js": pdfFile,
    "viewer.js": fs.readFileSync(dir + "/web/viewer" + suffix + ".js").toString(),
  };

  console.log();
  console.log("### Minifying js files");

  var Terser = require("terser");

  const viewerSource = fs
    .readFileSync(dir + "/web/viewer" + suffix + ".js.map")
    .toString();
  let options = {
    compress: {
      // V8 chokes on very long sequences, work around that.
      sequences: false,
    },
    keep_classnames: true,
    keep_fnames: true,
    sourceMap: {
      content: viewerSource,
      url: "viewer" + suffix + ".min.js.map",
    },
  };

  const miniViewer = Terser.minify(viewerFiles, options);
  fs.writeFileSync(
<<<<<<< HEAD
    dir + "/web/viewer" + suffix + ".min.js",
    miniViewer.code
=======
    dir + "/web/pdf.viewer.js",
    (await Terser.minify(viewerFiles, options)).code
>>>>>>> ff263149
  );

  fs.writeFileSync(
<<<<<<< HEAD
    dir + "/web/viewer" + suffix + ".min.js.map",
    miniViewer.map
=======
    dir + "/build/pdf.min.js",
    (await Terser.minify(pdfFile, options)).code
>>>>>>> ff263149
  );


  const pdfSource = fs
    .readFileSync(dir + "/build/pdf" + suffix + ".js.map")
    .toString();
  options = {
    compress: {
      // V8 chokes on very long sequences, work around that.
      sequences: false,
    },
    keep_classnames: true,
    keep_fnames: true,
    sourceMap: {
      content: pdfSource,
      url: "pdf" + suffix + ".min.js.map",
    },
  };
  const miniPdf = Terser.minify(pdfFile, options);
  fs.writeFileSync(
<<<<<<< HEAD
    dir + "/build/pdf" + suffix + ".min.js",
    miniPdf.code
  );
  fs.writeFileSync(
    dir + "/build/pdf" + suffix + ".min.js.map",
    miniPdf.map
  );

  const pdfWorkerSource = fs
    .readFileSync(dir + "/build/pdf.worker" + suffix + ".js.map")
    .toString();
  options = {
    compress: {
      // V8 chokes on very long sequences, work around that.
      sequences: false,
    },
    keep_classnames: true,
    keep_fnames: true,
    sourceMap: {
      content: pdfWorkerSource,
      url: "pdf.worker" + suffix + ".min.js.map",
    },
  };

  const miniPdfWorker = Terser.minify(pdfWorkerFile, options);
  fs.writeFileSync(
    dir + "/build/pdf.worker" + suffix + ".min.js",
    miniPdfWorker.code
  );
  fs.writeFileSync(
    dir + "/build/pdf.worker" + suffix + ".min.js.map",
    miniPdfWorker.map
  );
  fs.writeFileSync(
    dir + "image_decoders/pdf.image_decoders" + suffix + ".min.js",
    Terser.minify(pdfImageDecodersFile, options).code
=======
    dir + "/build/pdf.worker.min.js",
    (await Terser.minify(pdfWorkerFile, options)).code
  );
  fs.writeFileSync(
    dir + "image_decoders/pdf.image_decoders.min.js",
    (await Terser.minify(pdfImageDecodersFile, options)).code
>>>>>>> ff263149
  );

  console.log();
  console.log("### Cleaning js files");

  // fs.unlinkSync(dir + "/web/viewer.js"); // modified by ngx-extended-pdf-viewer
  fs.unlinkSync(dir + "/web/debugger.js");
  // fs.unlinkSync(dir + "/build/pdf.js"); // modified by ngx-extended-pdf-viewer
  // fs.unlinkSync(dir + "/build/pdf.worker.js"); // modified by ngx-extended-pdf-viewer

  // fs.renameSync(dir + "/build/pdf.min.js", dir + "/build/pdf.js"); // modified by ngx-extended-pdf-viewer
  // fs.renameSync(dir + "/build/pdf.worker.min.js", dir + "/build/pdf.worker.js"); // modified by ngx-extended-pdf-viewer
  // fs.renameSync( // modified by ngx-extended-pdf-viewer
  //  dir + "/image_decoders/pdf.image_decoders.min.js", // modified by ngx-extended-pdf-viewer
  //  dir + "/image_decoders/pdf.image_decoders.js" // modified by ngx-extended-pdf-viewer
  // ); // modified by ngx-extended-pdf-viewer
}

gulp.task(
  "minified",
<<<<<<< HEAD
  gulp.series("minified-pre", function (done) {
    parseMinified(MINIFIED_DIR, '');
=======
  gulp.series("minified-pre", async function (done) {
    await parseMinified(MINIFIED_DIR);
>>>>>>> ff263149
    done();
  })
);

gulp.task(
  "minified-es5",
<<<<<<< HEAD
  gulp.series("minified-es5-pre", function (done) {
    parseMinified(MINIFIED_ES5_DIR, '-es5');
=======
  gulp.series("minified-es5-pre", async function (done) {
    await parseMinified(MINIFIED_ES5_DIR);
>>>>>>> ff263149
    done();
  })
);

function preprocessDefaultPreferences(content) {
  var preprocessor2 = require("./external/builder/preprocessor2.js");
  var licenseHeader = fs.readFileSync("./src/license_header.js").toString();

  var GLOBALS = "/* eslint-disable */\n";
  var MODIFICATION_WARNING =
    "//\n// THIS FILE IS GENERATED AUTOMATICALLY, DO NOT EDIT MANUALLY!\n//\n";

  content = preprocessor2.preprocessPDFJSCode(
    {
      rootPath: __dirname,
      defines: DEFINES,
    },
    content
  );

  return (
    licenseHeader +
    "\n" +
    GLOBALS +
    "\n" +
    MODIFICATION_WARNING +
    "\n" +
    content +
    "\n"
  );
}

gulp.task(
  "mozcentral-pre",
  gulp.series("buildnumber", "default_preferences", function () {
    console.log();
    console.log("### Building mozilla-central extension");
    var defines = builder.merge(DEFINES, { MOZCENTRAL: true });

    var MOZCENTRAL_DIR = BUILD_DIR + "mozcentral/",
      MOZCENTRAL_EXTENSION_DIR = MOZCENTRAL_DIR + "browser/extensions/pdfjs/",
      MOZCENTRAL_CONTENT_DIR = MOZCENTRAL_EXTENSION_DIR + "content/",
      FIREFOX_EXTENSION_DIR = "extensions/firefox/",
      MOZCENTRAL_L10N_DIR = MOZCENTRAL_DIR + "browser/locales/en-US/pdfviewer/",
      FIREFOX_CONTENT_DIR = EXTENSION_SRC_DIR + "/firefox/content/";

    // Clear out everything in the firefox extension build directory
    rimraf.sync(MOZCENTRAL_DIR);

    var versionJSON = getVersionJSON();
    var version = versionJSON.version,
      commit = versionJSON.commit;

    // Ignore the fallback cursor images, since they're unnecessary in Firefox.
    const MOZCENTRAL_COMMON_WEB_FILES = [
      ...COMMON_WEB_FILES,
      "!web/images/*.cur",
    ];

    return merge([
      createMainBundle(defines).pipe(
        gulp.dest(MOZCENTRAL_CONTENT_DIR + "build")
      ),
      createWorkerBundle(defines).pipe(
        gulp.dest(MOZCENTRAL_CONTENT_DIR + "build")
      ),
      createWebBundle(defines).pipe(gulp.dest(MOZCENTRAL_CONTENT_DIR + "web")),
      gulp
        .src(MOZCENTRAL_COMMON_WEB_FILES, { base: "web/" })
        .pipe(gulp.dest(MOZCENTRAL_CONTENT_DIR + "web")),
      gulp
        .src(["external/bcmaps/*.bcmap", "external/bcmaps/LICENSE"], {
          base: "external/bcmaps",
        })
        .pipe(gulp.dest(MOZCENTRAL_CONTENT_DIR + "web/cmaps")),

      preprocessHTML("web/viewer.html", defines).pipe(
        gulp.dest(MOZCENTRAL_CONTENT_DIR + "web")
      ),
      preprocessCSS("web/viewer.css", "mozcentral", defines, true)
        .pipe(
          postcss([
            autoprefixer({ overrideBrowserslist: ["last 1 firefox versions"] }),
          ])
        )
        .pipe(gulp.dest(MOZCENTRAL_CONTENT_DIR + "web")),

      gulp.src("l10n/en-US/*.properties").pipe(gulp.dest(MOZCENTRAL_L10N_DIR)),
      gulp
        .src(FIREFOX_EXTENSION_DIR + "README.mozilla")
        .pipe(replace(/\bPDFJSSCRIPT_VERSION\b/g, version))
        .pipe(replace(/\bPDFJSSCRIPT_COMMIT\b/g, commit))
        .pipe(gulp.dest(MOZCENTRAL_EXTENSION_DIR)),
      gulp.src("LICENSE").pipe(gulp.dest(MOZCENTRAL_EXTENSION_DIR)),
      gulp
        .src(FIREFOX_CONTENT_DIR + "PdfJsDefaultPreferences.jsm")
        .pipe(transform("utf8", preprocessDefaultPreferences))
        .pipe(gulp.dest(MOZCENTRAL_CONTENT_DIR)),
    ]);
  })
);

gulp.task("mozcentral", gulp.series("mozcentral-pre"));

gulp.task(
  "chromium-pre",
  gulp.series("buildnumber", "default_preferences", "locale", function () {
    console.log();
    console.log("### Building Chromium extension");
    var defines = builder.merge(DEFINES, { CHROME: true, SKIP_BABEL: false });

    var CHROME_BUILD_DIR = BUILD_DIR + "/chromium/",
      CHROME_BUILD_CONTENT_DIR = CHROME_BUILD_DIR + "/content/";

    // Clear out everything in the chrome extension build directory
    rimraf.sync(CHROME_BUILD_DIR);

    var version = getVersionJSON().version;

    return merge([
      createMainBundle(defines).pipe(
        gulp.dest(CHROME_BUILD_CONTENT_DIR + "build")
      ),
      createWorkerBundle(defines).pipe(
        gulp.dest(CHROME_BUILD_CONTENT_DIR + "build")
      ),
      createWebBundle(defines).pipe(
        gulp.dest(CHROME_BUILD_CONTENT_DIR + "web")
      ),
      gulp
        .src(COMMON_WEB_FILES, { base: "web/" })
        .pipe(gulp.dest(CHROME_BUILD_CONTENT_DIR + "web")),

      gulp
        .src(
          ["web/locale/*/viewer.properties", "web/locale/locale.properties"],
          { base: "web/" }
        )
        .pipe(gulp.dest(CHROME_BUILD_CONTENT_DIR + "web")),
      gulp
        .src(["external/bcmaps/*.bcmap", "external/bcmaps/LICENSE"], {
          base: "external/bcmaps",
        })
        .pipe(gulp.dest(CHROME_BUILD_CONTENT_DIR + "web/cmaps")),

      preprocessHTML("web/viewer.html", defines).pipe(
        gulp.dest(CHROME_BUILD_CONTENT_DIR + "web")
      ),
      preprocessCSS("web/viewer.css", "chrome", defines, true)
        .pipe(
          postcss([autoprefixer({ overrideBrowserslist: ["chrome >= 49"] })])
        )
        .pipe(gulp.dest(CHROME_BUILD_CONTENT_DIR + "web")),

      gulp.src("LICENSE").pipe(gulp.dest(CHROME_BUILD_DIR)),
      gulp
        .src("extensions/chromium/manifest.json")
        .pipe(replace(/\bPDFJSSCRIPT_VERSION\b/g, version))
        .pipe(gulp.dest(CHROME_BUILD_DIR)),
      gulp
        .src(
          [
            "extensions/chromium/**/*.{html,js,css,png}",
            "extensions/chromium/preferences_schema.json",
          ],
          { base: "extensions/chromium/" }
        )
        .pipe(gulp.dest(CHROME_BUILD_DIR)),
    ]);
  })
);

gulp.task("chromium", gulp.series("chromium-pre"));

gulp.task("jsdoc", function (done) {
  console.log();
  console.log("### Generating documentation (JSDoc)");

  var JSDOC_FILES = ["src/doc_helper.js", "src/display/api.js"];

  rimraf(JSDOC_BUILD_DIR, function () {
    mkdirp(JSDOC_BUILD_DIR).then(function () {
      var command =
        '"node_modules/.bin/jsdoc" -d ' +
        JSDOC_BUILD_DIR +
        " " +
        JSDOC_FILES.join(" ");
      exec(command, done);
    });
  });
});

gulp.task("types", function (done) {
  console.log("### Generating TypeScript definitions using `tsc`");
  const args = [
    "target ES2020",
    "allowJS",
    "declaration",
    `outDir ${TYPES_DIR}`,
    "strict",
    "esModuleInterop",
    "forceConsistentCasingInFileNames",
    "emitDeclarationOnly",
  ].join(" --");
  exec(`"node_modules/.bin/tsc" --${args} src/pdf.js web/viewer.js`, done);
});

gulp.task("typesweb", function (done) {
  console.log("### Generating TypeScript definitions using `tsc`");
  const args = [
    "target ES2020",
    "allowJS",
    "declaration",
    `outDir typesweb`,
    "strict",
    "esModuleInterop",
    "forceConsistentCasingInFileNames",
    "emitDeclarationOnly",
  ].join(" --");
  exec(`"node_modules/.bin/tsc" --${args} web/viewer.js`, done);
});

function buildLib(defines, dir) {
  // When we create a bundle, webpack is run on the source and it will replace
  // require with __webpack_require__. When we want to use the real require,
  // __non_webpack_require__ has to be used.
  // In this target, we don't create a bundle, so we have to replace the
  // occurrences of __non_webpack_require__ ourselves.
  function babelPluginReplaceNonWebPackRequire(babel) {
    return {
      visitor: {
        Identifier(curPath, state) {
          if (curPath.node.name === "__non_webpack_require__") {
            curPath.replaceWith(babel.types.identifier("require"));
          }
        },
      },
    };
  }
  function preprocess(content) {
    var skipBabel =
      bundleDefines.SKIP_BABEL || /\/\*\s*no-babel-preset\s*\*\//.test(content);
    content = preprocessor2.preprocessPDFJSCode(ctx, content);
    content = babel.transform(content, {
      sourceType: "module",
      presets: skipBabel ? undefined : ["@babel/preset-env"],
      plugins: [
        "@babel/plugin-transform-modules-commonjs",
        [
          "@babel/plugin-transform-runtime",
          {
            helpers: false,
            regenerator: true,
          },
        ],
        babelPluginReplaceNonWebPackRequire,
      ],
    }).code;
    var removeCjsSrc = /^(var\s+\w+\s*=\s*(_interopRequireDefault\()?require\(".*?)(?:\/src)(\/[^"]*"\)\)?;)$/gm;
    content = content.replace(removeCjsSrc, (all, prefix, interop, suffix) => {
      return prefix + suffix;
    });
    return licenseHeaderLibre + content;
  }
  var babel = require("@babel/core");
  var versionInfo = getVersionJSON();
  var bundleDefines = builder.merge(defines, {
    BUNDLE_VERSION: versionInfo.version,
    BUNDLE_BUILD: versionInfo.commit,
    TESTING: process.env.TESTING === "true",
  });
  var ctx = {
    rootPath: __dirname,
    saveComments: false,
    defines: bundleDefines,
    map: {
      "pdfjs-lib": "../pdf",
    },
  };
  var licenseHeaderLibre = fs
    .readFileSync("./src/license_header_libre.js")
    .toString();
  var preprocessor2 = require("./external/builder/preprocessor2.js");
  return merge([
    gulp.src(
      [
        "src/{core,display,shared}/*.js",
        "!src/shared/{cffStandardStrings,fonts_utils}.js",
        "src/{pdf,pdf.worker}.js",
      ],
      { base: "src/" }
    ),
    gulp.src(
      ["examples/node/domstubs.js", "web/*.js", "!web/{pdfjs,viewer}.js"],
      { base: "." }
    ),
    gulp.src("test/unit/*.js", { base: "." }),
  ])
    .pipe(transform("utf8", preprocess))
    .pipe(gulp.dest(dir));
}

gulp.task(
  "lib",
  gulp.series("buildnumber", "default_preferences", function () {
    var defines = builder.merge(DEFINES, { GENERIC: true, LIB: true });

    return buildLib(defines, "build/lib/");
  })
);

gulp.task(
  "lib-es5",
  gulp.series("buildnumber", "default_preferences", function () {
    var defines = builder.merge(DEFINES, {
      GENERIC: true,
      LIB: true,
      SKIP_BABEL: false,
    });

    return buildLib(defines, "build/lib-es5/");
  })
);

function compressPublish(targetName, dir) {
  return gulp
    .src(dir + "**")
    .pipe(zip(targetName))
    .pipe(gulp.dest(BUILD_DIR))
    .on("end", function () {
      console.log("Built distribution file: " + targetName);
    });
}

gulp.task(
  "publish",
  gulp.series("generic", "generic-es5", function (done) {
    var version = JSON.parse(
      fs.readFileSync(BUILD_DIR + "version.json").toString()
    ).version;

    config.stableVersion = config.betaVersion;
    config.betaVersion = version;

    return merge([
      createStringSource(CONFIG_FILE, JSON.stringify(config, null, 2)).pipe(
        gulp.dest(".")
      ),
      compressPublish("pdfjs-" + version + "-dist.zip", GENERIC_DIR),
      compressPublish("pdfjs-" + version + "-es5-dist.zip", GENERIC_ES5_DIR),
    ]);
  })
);

gulp.task("testing-pre", function (done) {
  process.env.TESTING = "true";
  done();
});

gulp.task(
  "test",
  gulp.series("testing-pre", "generic", "components", function () {
    return streamqueue(
      { objectMode: true },
      createTestSource("unit"),
      createTestSource("browser")
    );
  })
);

gulp.task(
  "bottest",
  gulp.series("testing-pre", "generic", "components", function () {
    return streamqueue(
      { objectMode: true },
      createTestSource("unit", true),
      createTestSource("font", true),
      createTestSource("browser (no reftest)", true)
    );
  })
);

gulp.task(
  "browsertest",
  gulp.series("testing-pre", "generic", "components", function () {
    return createTestSource("browser");
  })
);

gulp.task(
  "unittest",
  gulp.series("testing-pre", "generic", "components", function () {
    return createTestSource("unit");
  })
);

gulp.task(
  "fonttest",
  gulp.series("testing-pre", function () {
    return createTestSource("font");
  })
);

gulp.task(
  "makeref",
  gulp.series("testing-pre", "generic", "components", function (done) {
    makeRef(done);
  })
);

gulp.task(
  "botmakeref",
  gulp.series("testing-pre", "generic", "components", function (done) {
    makeRef(done, true);
  })
);

gulp.task(
  "typestest-pre",
  gulp.series("testing-pre", "generic", "types", "typesweb", function () {
    const [packageJsonSrc] = packageBowerJson();
    return merge([
      packageJsonSrc.pipe(gulp.dest(TYPESTEST_DIR)),
      gulp
        .src([
          GENERIC_DIR + "build/pdf.js",
          GENERIC_DIR + "build/pdf.worker.js",
          SRC_DIR + "pdf.worker.entry.js",
        ])
        .pipe(gulp.dest(TYPESTEST_DIR + "build/")),
      gulp
        .src(TYPES_DIR + "**/*", { base: TYPES_DIR })
        .pipe(gulp.dest(TYPESTEST_DIR + "types/")),
    ]);
  })
);

gulp.task(
  "typestest",
  gulp.series("typestest-pre", function (done) {
    exec('"node_modules/.bin/tsc" -p test/types', function (err, stdout) {
      if (err) {
        console.log(`Couldn't compile TypeScript test: ${stdout}`);
      }
      done(err);
    });
  })
);

gulp.task("baseline", function (done) {
  console.log();
  console.log("### Creating baseline environment");

  var baselineCommit = process.env.BASELINE;
  if (!baselineCommit) {
    done(new Error("Missing baseline commit. Specify the BASELINE variable."));
    return;
  }

  var initializeCommand = "git fetch origin";
  if (!checkDir(BASELINE_DIR)) {
    mkdirp.sync(BASELINE_DIR);
    initializeCommand = "git clone ../../ .";
  }

  var workingDirectory = path.resolve(process.cwd(), BASELINE_DIR);
  exec(initializeCommand, { cwd: workingDirectory }, function (error) {
    if (error) {
      done(new Error("Baseline clone/fetch failed."));
      return;
    }

    exec("git checkout " + baselineCommit, { cwd: workingDirectory }, function (
      error2
    ) {
      if (error2) {
        done(new Error("Baseline commit checkout failed."));
        return;
      }

      console.log('Baseline commit "' + baselineCommit + '" checked out.');
      done();
    });
  });
});

gulp.task(
  "unittestcli",
  gulp.series("testing-pre", "lib-es5", function (done) {
    var options = [
      "node_modules/jasmine/bin/jasmine",
      "JASMINE_CONFIG_PATH=test/unit/clitests.json",
    ];
    var jasmineProcess = startNode(options, { stdio: "inherit" });
    jasmineProcess.on("close", function (code) {
      if (code !== 0) {
        done(new Error("Unit tests failed."));
        return;
      }
      done();
    });
  })
);

gulp.task("lint", function (done) {
  console.log();
  console.log("### Linting JS/CSS files");

  // Ensure that we lint the Firefox specific *.jsm files too.
  const esLintOptions = [
    "node_modules/eslint/bin/eslint",
    "--ext",
    ".js,.jsm",
    ".",
    "--report-unused-disable-directives",
  ];
  if (process.argv.includes("--fix")) {
    esLintOptions.push("--fix");
  }

  const styleLintOptions = [
    "node_modules/stylelint/bin/stylelint",
    "**/*.css",
    "--report-needless-disables",
  ];
  if (process.argv.includes("--fix")) {
    styleLintOptions.push("--fix");
  }

  const esLintProcess = startNode(esLintOptions, { stdio: "inherit" });
  esLintProcess.on("close", function (esLintCode) {
    if (esLintCode !== 0) {
      done(new Error("ESLint failed."));
      return;
    }

    const styleLintProcess = startNode(styleLintOptions, { stdio: "inherit" });
    styleLintProcess.on("close", function (styleLintCode) {
      if (styleLintCode !== 0) {
        done(new Error("Stylelint failed."));
        return;
      }
      console.log("files checked, no errors found");
      done();
    });
  });
});

gulp.task(
  "lint-chromium",
  gulp.series("default_preferences", function (done) {
    console.log();
    console.log("### Checking supplemental Chromium files");

    if (
      !checkChromePreferencesFile(
        "extensions/chromium/preferences_schema.json",
        "build/default_preferences.json"
      )
    ) {
      done(new Error("chromium/preferences_schema is not in sync."));
      return;
    }
    done();
  })
);

gulp.task("server", function () {
  console.log();
  console.log("### Starting local server");

  var WebServer = require("./test/webserver.js").WebServer;
  var server = new WebServer();
  server.port = 8888;
  server.start();
});

gulp.task("clean", function (done) {
  console.log();
  console.log("### Cleaning up project builds");

  rimraf(BUILD_DIR, done);
});

gulp.task("makefile", function () {
  var makefileContent = "help:\n\tgulp\n\n";
  var targetsNames = [];
  for (var i in target) {
    makefileContent += i + ":\n\tgulp " + i + "\n\n";
    targetsNames.push(i);
  }
  makefileContent += ".PHONY: " + targetsNames.join(" ") + "\n";
  return createStringSource("Makefile", makefileContent).pipe(gulp.dest("."));
});

gulp.task("importl10n", function (done) {
  var locales = require("./external/importL10n/locales.js");

  console.log();
  console.log("### Importing translations from mozilla-central");

  if (!fs.existsSync(L10N_DIR)) {
    fs.mkdirSync(L10N_DIR);
  }
  locales.downloadL10n(L10N_DIR, done);
});

gulp.task("gh-pages-prepare", function () {
  console.log();
  console.log("### Creating web site");

  rimraf.sync(GH_PAGES_DIR);

  // 'vfs' because web/viewer.html needs its BOM.
  return merge([
    vfs
      .src(GENERIC_DIR + "**/*", { base: GENERIC_DIR, stripBOM: false })
      .pipe(gulp.dest(GH_PAGES_DIR)),
    vfs
      .src(GENERIC_ES5_DIR + "**/*", { base: GENERIC_ES5_DIR, stripBOM: false })
      .pipe(gulp.dest(GH_PAGES_DIR + "es5/")),
    gulp
      .src("test/features/**/*", { base: "test/" })
      .pipe(gulp.dest(GH_PAGES_DIR)),
    gulp
      .src(JSDOC_BUILD_DIR + "**/*", { base: JSDOC_BUILD_DIR })
      .pipe(gulp.dest(GH_PAGES_DIR + "api/draft/")),
  ]);
});

gulp.task("wintersmith", function (done) {
  var wintersmith = require("wintersmith");
  var env = wintersmith("docs/config.json");
  env.build(GH_PAGES_DIR, function (error) {
    if (error) {
      done(error);
      return;
    }
    replaceInFile(
      GH_PAGES_DIR + "/getting_started/index.html",
      /STABLE_VERSION/g,
      config.stableVersion
    );
    replaceInFile(
      GH_PAGES_DIR + "/getting_started/index.html",
      /BETA_VERSION/g,
      config.betaVersion
    );

    // Hide the beta version button if there is only a stable version.
    const groupClass = config.betaVersion ? "btn-group-vertical centered" : "";
    const hiddenClass = config.betaVersion ? "" : "hidden";
    replaceInFile(
      GH_PAGES_DIR + "/getting_started/index.html",
      /GROUP_CLASS/g,
      groupClass
    );
    replaceInFile(
      GH_PAGES_DIR + "/getting_started/index.html",
      /HIDDEN_CLASS/g,
      hiddenClass
    );

    console.log("Done building with wintersmith.");
    done();
  });
});

gulp.task("gh-pages-git", function (done) {
  var VERSION = getVersionJSON().version;
  var reason = process.env.PDFJS_UPDATE_REASON;

  safeSpawnSync("git", ["init"], { cwd: GH_PAGES_DIR });
  safeSpawnSync("git", ["remote", "add", "origin", REPO], {
    cwd: GH_PAGES_DIR,
  });
  safeSpawnSync("git", ["add", "-A"], { cwd: GH_PAGES_DIR });
  safeSpawnSync(
    "git",
    [
      "commit",
      "-am",
      "gh-pages site created via gulpfile.js script",
      "-m",
      "PDF.js version " + VERSION + (reason ? " - " + reason : ""),
    ],
    { cwd: GH_PAGES_DIR }
  );
  safeSpawnSync("git", ["branch", "-m", "gh-pages"], { cwd: GH_PAGES_DIR });

  console.log();
  console.log("Website built in " + GH_PAGES_DIR);
  done();
});

gulp.task(
  "web",
  gulp.series(
    "generic",
    "generic-es5",
    "jsdoc",
    "gh-pages-prepare",
    "wintersmith",
    "gh-pages-git"
  )
);

function packageBowerJson() {
  var VERSION = getVersionJSON().version;

  var DIST_NAME = "pdfjs-dist";
  var DIST_DESCRIPTION = "Generic build of Mozilla's PDF.js library.";
  var DIST_KEYWORDS = ["Mozilla", "pdf", "pdf.js"];
  var DIST_HOMEPAGE = "http://mozilla.github.io/pdf.js/";
  var DIST_BUGS_URL = "https://github.com/mozilla/pdf.js/issues";
  var DIST_LICENSE = "Apache-2.0";

  var npmManifest = {
    name: DIST_NAME,
    version: VERSION,
    main: "build/pdf.js",
    types: "types/pdf.d.ts",
    description: DIST_DESCRIPTION,
    keywords: DIST_KEYWORDS,
    homepage: DIST_HOMEPAGE,
    bugs: DIST_BUGS_URL,
    license: DIST_LICENSE,
    browser: {
      canvas: false,
      fs: false,
      http: false,
      https: false,
      url: false,
      zlib: false,
    },
    format: "amd", // to not allow system.js to choose 'cjs'
    repository: {
      type: "git",
      url: DIST_REPO_URL,
    },
  };

  var bowerManifest = {
    name: DIST_NAME,
    version: VERSION,
    main: ["build/pdf.js", "build/pdf.worker.js"],
    ignore: [],
    keywords: DIST_KEYWORDS,
  };

  return [
    createStringSource("package.json", JSON.stringify(npmManifest, null, 2)),
    createStringSource("bower.json", JSON.stringify(bowerManifest, null, 2)),
  ];
}

gulp.task(
  "dist-pre",
  gulp.series(
    "generic",
    "generic-es5",
    "components",
    "components-es5",
    "image_decoders",
    "image_decoders-es5",
    "lib",
    "minified",
    "minified-es5",
    "types",
    "typesweb",
    function () {
      console.log();
      console.log("### Cloning baseline distribution");

      rimraf.sync(DIST_DIR);
      mkdirp.sync(DIST_DIR);
      safeSpawnSync("git", ["clone", "--depth", "1", DIST_REPO_URL, DIST_DIR]);

      console.log();
      console.log("### Overwriting all files");
      rimraf.sync(path.join(DIST_DIR, "*"));

      // Rebuilding manifests
      var [packageJsonSrc, bowerJsonSrc] = packageBowerJson();

      return merge([
        packageJsonSrc.pipe(gulp.dest(DIST_DIR)),
        bowerJsonSrc.pipe(gulp.dest(DIST_DIR)),
        vfs
          .src("external/dist/**/*", { base: "external/dist", stripBOM: false })
          .pipe(gulp.dest(DIST_DIR)),
        gulp.src(GENERIC_DIR + "LICENSE").pipe(gulp.dest(DIST_DIR)),
        gulp
          .src(GENERIC_DIR + "web/cmaps/**/*", { base: GENERIC_DIR + "web" })
          .pipe(gulp.dest(DIST_DIR)),
        gulp
          .src([
            GENERIC_DIR + "build/pdf.js",
            GENERIC_DIR + "build/pdf.js.map",
            GENERIC_DIR + "build/pdf.worker.js",
            GENERIC_DIR + "build/pdf.worker.js.map",
            SRC_DIR + "pdf.worker.entry.js",
          ])
          .pipe(gulp.dest(DIST_DIR + "build/")),
        gulp
          .src([
            GENERIC_ES5_DIR + "build/pdf.js",
            GENERIC_ES5_DIR + "build/pdf.js.map",
            GENERIC_ES5_DIR + "build/pdf.worker.js",
            GENERIC_ES5_DIR + "build/pdf.worker.js.map",
            SRC_DIR + "pdf.worker.entry.js",
          ])
          .pipe(gulp.dest(DIST_DIR + "es5/build/")),
        gulp
          .src(MINIFIED_DIR + "build/pdf.js")
          .pipe(rename("pdf.min.js"))
          .pipe(gulp.dest(DIST_DIR + "build/")),
        gulp
          .src(MINIFIED_DIR + "build/pdf.worker.js")
          .pipe(rename("pdf.worker.min.js"))
          .pipe(gulp.dest(DIST_DIR + "build/")),
        gulp
          .src(MINIFIED_DIR + "image_decoders/pdf.image_decoders.js")
          .pipe(rename("pdf.image_decoders.min.js"))
          .pipe(gulp.dest(DIST_DIR + "image_decoders/")),
        gulp
          .src(MINIFIED_ES5_DIR + "build/pdf.js")
          .pipe(rename("pdf.min.js"))
          .pipe(gulp.dest(DIST_DIR + "es5/build/")),
        gulp
          .src(MINIFIED_ES5_DIR + "build/pdf.worker.js")
          .pipe(rename("pdf.worker.min.js"))
          .pipe(gulp.dest(DIST_DIR + "es5/build/")),
        gulp
          .src(MINIFIED_ES5_DIR + "image_decoders/pdf.image_decoders.js")
          .pipe(rename("pdf.image_decoders.min.js"))
          .pipe(gulp.dest(DIST_DIR + "es5/image_decoders/")),
        gulp
          .src(COMPONENTS_DIR + "**/*", { base: COMPONENTS_DIR })
          .pipe(gulp.dest(DIST_DIR + "web/")),
        gulp
          .src(COMPONENTS_ES5_DIR + "**/*", { base: COMPONENTS_ES5_DIR })
          .pipe(gulp.dest(DIST_DIR + "es5/web/")),
        gulp
          .src(IMAGE_DECODERS_DIR + "**/*", { base: IMAGE_DECODERS_DIR })
          .pipe(gulp.dest(DIST_DIR + "image_decoders/")),
        gulp
          .src(IMAGE_DECODERS_ES5_DIR + "**/*", {
            base: IMAGE_DECODERS_ES5_DIR,
          })
          .pipe(gulp.dest(DIST_DIR + "es5/image_decoders/")),
        gulp
          .src(LIB_DIR + "**/*", { base: LIB_DIR })
          .pipe(gulp.dest(DIST_DIR + "lib/")),
        gulp
          .src(TYPES_DIR + "**/*", { base: TYPES_DIR })
          .pipe(gulp.dest(DIST_DIR + "types/")),
      ]);
    }
  )
);

gulp.task(
  "dist-install",
  gulp.series("dist-pre", function (done) {
    var distPath = DIST_DIR;
    var opts = {};
    var installPath = process.env.PDFJS_INSTALL_PATH;
    if (installPath) {
      opts.cwd = installPath;
      distPath = path.relative(installPath, distPath);
    }
    safeSpawnSync("npm", ["install", distPath], opts);
    done();
  })
);

gulp.task(
  "dist-repo-git",
  gulp.series("dist-pre", function (done) {
    var VERSION = getVersionJSON().version;

    console.log();
    console.log("### Committing changes");

    var reason = process.env.PDFJS_UPDATE_REASON;
    // Attempt to work-around the broken link, see https://github.com/mozilla/pdf.js/issues/10391
    if (typeof reason === "string") {
      var reasonParts = /^(See )(mozilla\/pdf\.js)@tags\/(v\d+\.\d+\.\d+)\s*$/.exec(
        reason
      );

      if (reasonParts) {
        reason =
          reasonParts[1] +
          "https://github.com/" +
          reasonParts[2] +
          "/releases/tag/" +
          reasonParts[3];
      }
    }
    var message = "PDF.js version " + VERSION + (reason ? " - " + reason : "");
    safeSpawnSync("git", ["add", "*"], { cwd: DIST_DIR });
    safeSpawnSync("git", ["commit", "-am", message], { cwd: DIST_DIR });
    safeSpawnSync("git", ["tag", "-a", "v" + VERSION, "-m", message], {
      cwd: DIST_DIR,
    });

    console.log();
    console.log("Done. Push with");
    console.log(
      "  cd " + DIST_DIR + "; git push --tags " + DIST_REPO_URL + " master"
    );
    console.log();
    done();
  })
);

gulp.task("dist", gulp.series("dist-repo-git"));

gulp.task(
  "mozcentralbaseline",
  gulp.series("baseline", function (done) {
    console.log();
    console.log("### Creating mozcentral baseline environment");

    // Create a mozcentral build.
    rimraf.sync(BASELINE_DIR + BUILD_DIR);

    var workingDirectory = path.resolve(process.cwd(), BASELINE_DIR);
    safeSpawnSync("gulp", ["mozcentral"], {
      env: process.env,
      cwd: workingDirectory,
      stdio: "inherit",
    });

    // Copy the mozcentral build to the mozcentral baseline directory.
    rimraf.sync(MOZCENTRAL_BASELINE_DIR);
    mkdirp.sync(MOZCENTRAL_BASELINE_DIR);

    gulp
      .src([BASELINE_DIR + BUILD_DIR + "mozcentral/**/*"])
      .pipe(gulp.dest(MOZCENTRAL_BASELINE_DIR))
      .on("end", function () {
        // Commit the mozcentral baseline.
        safeSpawnSync("git", ["init"], { cwd: MOZCENTRAL_BASELINE_DIR });
        safeSpawnSync("git", ["add", "."], { cwd: MOZCENTRAL_BASELINE_DIR });
        safeSpawnSync("git", ["commit", "-m", '"mozcentral baseline"'], {
          cwd: MOZCENTRAL_BASELINE_DIR,
        });
        done();
      });
  })
);

gulp.task(
  "mozcentraldiff",
  gulp.series("mozcentral", "mozcentralbaseline", function (done) {
    console.log();
    console.log("### Creating mozcentral diff");

    // Create the diff between the current mozcentral build and the
    // baseline mozcentral build, which both exist at this point.
    // The mozcentral baseline directory is a Git repository, so we
    // remove all files and copy the current mozcentral build files
    // into it to create the diff.
    rimraf.sync(MOZCENTRAL_BASELINE_DIR + "*");

    gulp
      .src([BUILD_DIR + "mozcentral/**/*"])
      .pipe(gulp.dest(MOZCENTRAL_BASELINE_DIR))
      .on("end", function () {
        safeSpawnSync("git", ["add", "-A"], { cwd: MOZCENTRAL_BASELINE_DIR });
        var diff = safeSpawnSync(
          "git",
          ["diff", "--binary", "--cached", "--unified=8"],
          { cwd: MOZCENTRAL_BASELINE_DIR }
        ).stdout;

        createStringSource(MOZCENTRAL_DIFF_FILE, diff)
          .pipe(gulp.dest(BUILD_DIR))
          .on("end", function () {
            console.log(
              "Result diff can be found at " + BUILD_DIR + MOZCENTRAL_DIFF_FILE
            );
            done();
          });
      });
  })
);

gulp.task("externaltest", function (done) {
  console.log();
  console.log("### Running test-fixtures.js");
  safeSpawnSync("node", ["external/builder/test-fixtures.js"], {
    stdio: "inherit",
  });

  console.log();
  console.log("### Running test-fixtures_esprima.js");
  safeSpawnSync("node", ["external/builder/test-fixtures_esprima.js"], {
    stdio: "inherit",
  });
  done();
});

gulp.task(
  "npm-test",
  gulp.series(
    gulp.parallel("lint", "externaltest", "unittestcli", "typestest"),
    "lint-chromium"
  )
);<|MERGE_RESOLUTION|>--- conflicted
+++ resolved
@@ -21,6 +21,7 @@
 var autoprefixer = require("autoprefixer");
 var calc = require("postcss-calc");
 var cssvariables = require("postcss-css-variables");
+var fancylog = require("fancy-log");
 var fs = require("fs");
 var gulp = require("gulp");
 var postcss = require("gulp-postcss");
@@ -217,6 +218,12 @@
           options: {
             presets: skipBabel ? undefined : ["@babel/preset-env"],
             plugins: [
+              [
+                "@babel/plugin-proposal-nullish-coalescing-operator",
+                {
+                  loose: true,
+                },
+              ],
               "@babel/plugin-transform-modules-commonjs",
               [
                 "@babel/plugin-transform-runtime",
@@ -925,15 +932,9 @@
   })
 );
 
-<<<<<<< HEAD
 function parseMinified(dir, suffix) {
   var pdfFile = fs.readFileSync(dir + "/build/pdf" + suffix + ".js").toString();
   var pdfWorkerFile = fs.readFileSync(dir + "/build/pdf.worker" + suffix + ".js").toString();
-=======
-async function parseMinified(dir) {
-  var pdfFile = fs.readFileSync(dir + "/build/pdf.js").toString();
-  var pdfWorkerFile = fs.readFileSync(dir + "/build/pdf.worker.js").toString();
->>>>>>> ff263149
   var pdfImageDecodersFile = fs
     .readFileSync(dir + "/image_decoders/pdf.image_decoders" + suffix + ".js")
     .toString();
@@ -965,23 +966,13 @@
 
   const miniViewer = Terser.minify(viewerFiles, options);
   fs.writeFileSync(
-<<<<<<< HEAD
     dir + "/web/viewer" + suffix + ".min.js",
     miniViewer.code
-=======
-    dir + "/web/pdf.viewer.js",
-    (await Terser.minify(viewerFiles, options)).code
->>>>>>> ff263149
   );
 
   fs.writeFileSync(
-<<<<<<< HEAD
     dir + "/web/viewer" + suffix + ".min.js.map",
     miniViewer.map
-=======
-    dir + "/build/pdf.min.js",
-    (await Terser.minify(pdfFile, options)).code
->>>>>>> ff263149
   );
 
 
@@ -1002,7 +993,6 @@
   };
   const miniPdf = Terser.minify(pdfFile, options);
   fs.writeFileSync(
-<<<<<<< HEAD
     dir + "/build/pdf" + suffix + ".min.js",
     miniPdf.code
   );
@@ -1039,14 +1029,6 @@
   fs.writeFileSync(
     dir + "image_decoders/pdf.image_decoders" + suffix + ".min.js",
     Terser.minify(pdfImageDecodersFile, options).code
-=======
-    dir + "/build/pdf.worker.min.js",
-    (await Terser.minify(pdfWorkerFile, options)).code
-  );
-  fs.writeFileSync(
-    dir + "image_decoders/pdf.image_decoders.min.js",
-    (await Terser.minify(pdfImageDecodersFile, options)).code
->>>>>>> ff263149
   );
 
   console.log();
@@ -1067,26 +1049,16 @@
 
 gulp.task(
   "minified",
-<<<<<<< HEAD
   gulp.series("minified-pre", function (done) {
     parseMinified(MINIFIED_DIR, '');
-=======
-  gulp.series("minified-pre", async function (done) {
-    await parseMinified(MINIFIED_DIR);
->>>>>>> ff263149
     done();
   })
 );
 
 gulp.task(
   "minified-es5",
-<<<<<<< HEAD
   gulp.series("minified-es5-pre", function (done) {
     parseMinified(MINIFIED_ES5_DIR, '-es5');
-=======
-  gulp.series("minified-es5-pre", async function (done) {
-    await parseMinified(MINIFIED_ES5_DIR);
->>>>>>> ff263149
     done();
   })
 );
