{
  "name": "pdf.js",
  "version": "2.0.0",
  "devDependencies": {
    "@babel/core": "^7.14.6",
    "@babel/plugin-proposal-logical-assignment-operators": "^7.14.5",
    "@babel/plugin-transform-modules-commonjs": "^7.14.5",
    "@babel/plugin-transform-runtime": "^7.14.5",
    "@babel/preset-env": "^7.14.7",
    "@babel/runtime": "^7.14.6",
    "acorn": "^8.4.1",
    "autoprefixer": "^10.2.6",
    "babel-loader": "^8.2.2",
    "canvas": "^2.8.0",
    "core-js": "^3.15.1",
    "cross-env": "^7.0.3",
    "dommatrix": "^0.0.6",
    "es-module-shims": "^0.11.1",
    "escodegen": "^2.0.0",
    "eslint": "^7.29.0",
    "eslint-config-prettier": "^8.3.0",
    "eslint-plugin-fetch-options": "^0.0.5",
    "eslint-plugin-html": "^6.1.2",
    "eslint-plugin-import": "^2.23.4",
    "eslint-plugin-json": "^3.0.0",
    "eslint-plugin-mozilla": "^2.10.0",
    "eslint-plugin-no-unsanitized": "^3.1.5",
    "eslint-plugin-prettier": "^3.4.0",
    "eslint-plugin-sort-exports": "^0.4.0",
    "eslint-plugin-unicorn": "^33.0.1",
    "globals": "^13.9.0",
    "gulp": "^4.0.2",
    "gulp-postcss": "^9.0.0",
    "gulp-rename": "^2.0.0",
    "gulp-replace": "^1.1.3",
    "gulp-zip": "^5.1.0",
    "jasmine": "^3.7.0",
    "jsdoc": "^3.6.7",
    "jstransformer-markdown-it": "^2.1.0",
    "merge-stream": "^2.0.0",
    "mkdirp": "^1.0.4",
    "needle": "^2.6.0",
    "postcss": "^8.3.5",
    "postcss-calc": "^8.0.0",
<<<<<<< HEAD
    "prettier": "^2.3.0",
=======
    "prettier": "^2.3.2",
    "puppeteer": "^10.0.0",
>>>>>>> d644b66c
    "rimraf": "^3.0.2",
    "streamqueue": "^1.1.2",
    "stylelint": "^13.13.1",
    "stylelint-config-prettier": "^8.0.2",
    "stylelint-prettier": "^1.2.0",
    "systemjs": "^0.21.6",
    "systemjs-plugin-babel": "^0.0.25",
    "terser": "^5.7.0",
    "through2": "^4.0.2",
    "ttest": "^3.0.0",
    "typescript": "^4.3.4",
    "typogr": "^0.6.8",
    "vinyl": "^2.2.1",
    "vinyl-fs": "^3.0.3",
    "web-streams-polyfill": "^3.0.3",
    "webpack": "^5.40.0",
    "webpack-stream": "^6.1.2",
    "wintersmith": "^2.5.0",
    "yargs": "^17.0.1"
  },
  "scripts": {
    "test": "gulp npm-test"
  },
  "repository": {
    "type": "git",
    "url": "git://github.com/mozilla/pdf.js.git"
  },
  "license": "Apache-2.0",
  "dependencies": {
    "canvas-size": "^1.2.4"
  }
}<|MERGE_RESOLUTION|>--- conflicted
+++ resolved
@@ -42,12 +42,7 @@
     "needle": "^2.6.0",
     "postcss": "^8.3.5",
     "postcss-calc": "^8.0.0",
-<<<<<<< HEAD
-    "prettier": "^2.3.0",
-=======
     "prettier": "^2.3.2",
-    "puppeteer": "^10.0.0",
->>>>>>> d644b66c
     "rimraf": "^3.0.2",
     "streamqueue": "^1.1.2",
     "stylelint": "^13.13.1",
