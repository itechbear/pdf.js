--- conflicted
+++ resolved
@@ -529,14 +529,9 @@
       enablePrintAutoRotate: AppOptions.get("enablePrintAutoRotate"),
       useOnlyCssZoom: AppOptions.get("useOnlyCssZoom"),
       maxCanvasPixels: AppOptions.get("maxCanvasPixels"),
-<<<<<<< HEAD
       /** #495 modified by ngx-extended-pdf-viewer */
       pageViewMode: AppOptions.get("pageViewMode"),
       /** end of modification */
-
-      enableScripting: AppOptions.get("enableScripting"),
-=======
->>>>>>> 745d5cc8
     });
     pdfRenderingQueue.setViewer(this.pdfViewer);
     pdfLinkService.setViewer(this.pdfViewer);
