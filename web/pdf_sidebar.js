/* Copyright 2016 Mozilla Foundation
 *
 * Licensed under the Apache License, Version 2.0 (the "License");
 * you may not use this file except in compliance with the License.
 * You may obtain a copy of the License at
 *
 *     http://www.apache.org/licenses/LICENSE-2.0
 *
 * Unless required by applicable law or agreed to in writing, software
 * distributed under the License is distributed on an "AS IS" BASIS,
 * WITHOUT WARRANTIES OR CONDITIONS OF ANY KIND, either express or implied.
 * See the License for the specific language governing permissions and
 * limitations under the License.
 */

import { NullL10n } from "./ui_utils.js";
import { RenderingStates } from "./pdf_rendering_queue.js";

const UI_NOTIFICATION_CLASS = "pdfSidebarNotification";

const SidebarView = {
  UNKNOWN: -1,
  NONE: 0,
  THUMBS: 1, // Default value.
  OUTLINE: 2,
  ATTACHMENTS: 3,
  LAYERS: 4,
};

/**
 * @typedef {Object} PDFSidebarOptions
 * @property {PDFSidebarElements} elements - The DOM elements.
 * @property {PDFViewer} pdfViewer - The document viewer.
 * @property {PDFThumbnailViewer} pdfThumbnailViewer - The thumbnail viewer.
 * @property {EventBus} eventBus - The application event bus.
 * @property {IL10n} l10n - The localization service.
 * @property {boolean} [disableNotification] - Disable the notification for
 *   documents containing outline/attachments. The default value is `false`.
 */

/**
 * @typedef {Object} PDFSidebarElements
 * @property {HTMLDivElement} outerContainer - The outer container
 *   (encasing both the viewer and sidebar elements).
 * @property {HTMLDivElement} viewerContainer - The viewer container
 *   (in which the viewer element is placed).
 * @property {HTMLButtonElement} toggleButton - The button used for
 *   opening/closing the sidebar.
 * @property {HTMLButtonElement} thumbnailButton - The button used to show
 *   the thumbnail view.
 * @property {HTMLButtonElement} outlineButton - The button used to show
 *   the outline view.
 * @property {HTMLButtonElement} attachmentsButton - The button used to show
 *   the attachments view.
 * @property {HTMLButtonElement} layersButton - The button used to show
 *   the layers view.
 * @property {HTMLDivElement} thumbnailView - The container in which
 *   the thumbnails are placed.
 * @property {HTMLDivElement} outlineView - The container in which
 *   the outline is placed.
 * @property {HTMLDivElement} attachmentsView - The container in which
 *   the attachments are placed.
 * @property {HTMLDivElement} layersView - The container in which
 *   the layers are placed.
 */

class PDFSidebar {
  /**
   * @param {PDFSidebarOptions} options
   */
  constructor({
    elements,
    pdfViewer,
    pdfThumbnailViewer,
    eventBus,
    l10n = NullL10n,
    disableNotification = false,
  }) {
    this.isOpen = false;
    this.active = SidebarView.THUMBS;
    this.isInitialViewSet = false;

    /**
     * Callback used when the sidebar has been opened/closed, to ensure that
     * the viewers (PDFViewer/PDFThumbnailViewer) are updated correctly.
     */
    this.onToggled = null;

    this.pdfViewer = pdfViewer;
    this.pdfThumbnailViewer = pdfThumbnailViewer;

    this.outerContainer = elements.outerContainer;
    this.viewerContainer = elements.viewerContainer;
    this.toggleButton = elements.toggleButton;

    this.thumbnailButton = elements.thumbnailButton;
    this.outlineButton = elements.outlineButton;
    this.attachmentsButton = elements.attachmentsButton;
    this.layersButton = elements.layersButton;

    this.thumbnailView = elements.thumbnailView;
    this.outlineView = elements.outlineView;
    this.attachmentsView = elements.attachmentsView;
    this.layersView = elements.layersView;

    this.eventBus = eventBus;
    this.l10n = l10n;
    this._disableNotification = disableNotification;

    this._addEventListeners();
  }

  reset() {
    this.isInitialViewSet = false;

    this._hideUINotification(null);
    this.switchView(SidebarView.THUMBS);

    this.outlineButton.disabled = false;
    this.attachmentsButton.disabled = false;
<<<<<<< HEAD
        // modified by ngx-extended-pdf-viewer
        this.outlineButton.hidden = false;
        this.attachmentsButton.hidden = false;
        const layersButton = document.getElementById("viewLayers");
        if (layersButton) {
          layersButton.hidden = true;
        }
        // end of modification
=======
    this.layersButton.disabled = false;
    // modified by ngx-extended-pdf-viewer
    this.outlineButton.hidden = false;
    this.attachmentsButton.hidden = false;
    this.layersButton.hidden = false;
    // end of modification
>>>>>>> aab5ad67
  }

  /**
   * @type {number} One of the values in {SidebarView}.
   */
  get visibleView() {
    return this.isOpen ? this.active : SidebarView.NONE;
  }

  get isThumbnailViewVisible() {
    return this.isOpen && this.active === SidebarView.THUMBS;
  }

  get isOutlineViewVisible() {
    return this.isOpen && this.active === SidebarView.OUTLINE;
  }

  get isAttachmentsViewVisible() {
    return this.isOpen && this.active === SidebarView.ATTACHMENTS;
  }

  get isLayersViewVisible() {
    return this.isOpen && this.active === SidebarView.LAYERS;
  }

  /**
   * @param {number} view - The sidebar view that should become visible,
   *                        must be one of the values in {SidebarView}.
   */
  setInitialView(view = SidebarView.NONE) {
    if (this.isInitialViewSet) {
      return;
    }
    this.isInitialViewSet = true;

    // If the user has already manually opened the sidebar, immediately closing
    // it would be bad UX; also ignore the "unknown" sidebar view value.
    if (view === SidebarView.NONE || view === SidebarView.UNKNOWN) {
      this._dispatchEvent();
      return;
    }
    // Prevent dispatching two back-to-back `sidebarviewchanged` events,
    // since `this._switchView` dispatched the event if the view changed.
    if (!this._switchView(view, /* forceOpen */ true)) {
      this._dispatchEvent();
    }
  }

  /**
   * @param {number} view - The sidebar view that should be switched to,
   *                        must be one of the values in {SidebarView}.
   * @param {boolean} [forceOpen] - Ensure that the sidebar is open.
   *                                The default value is `false`.
   */
  switchView(view, forceOpen = false) {
    this._switchView(view, forceOpen);
  }

  /**
   * @returns {boolean} Indicating if `this._dispatchEvent` was called.
   * @private
   */
  _switchView(view, forceOpen = false) {
    const isViewChanged = view !== this.active;
    let shouldForceRendering = false;

    switch (view) {
      case SidebarView.NONE:
        if (this.isOpen) {
          this.close();
          return true; // Closing will trigger rendering and dispatch the event.
        }
        return false;
      case SidebarView.THUMBS:
        if (this.isOpen && isViewChanged) {
          shouldForceRendering = true;
        }
        break;
      case SidebarView.OUTLINE:
        if (this.outlineButton.disabled) {
          return false;
        }
        break;
      case SidebarView.ATTACHMENTS:
        if (this.attachmentsButton.disabled) {
          return false;
        }
        break;
      case SidebarView.LAYERS:
        if (this.layersButton.disabled) {
          return false;
        }
        break;
      default:
        console.error(`PDFSidebar._switchView: "${view}" is not a valid view.`);
        return false;
    }
    // Update the active view *after* it has been validated above,
    // in order to prevent setting it to an invalid state.
    this.active = view;

    // Update the CSS classes, for all buttons...
    this.thumbnailButton.classList.toggle(
      "toggled",
      view === SidebarView.THUMBS
    );
    this.outlineButton.classList.toggle(
      "toggled",
      view === SidebarView.OUTLINE
    );
    this.attachmentsButton.classList.toggle(
      "toggled",
      view === SidebarView.ATTACHMENTS
    );
    this.layersButton.classList.toggle("toggled", view === SidebarView.LAYERS);
    // ... and for all views.
    this.thumbnailView.classList.toggle("hidden", view !== SidebarView.THUMBS);
    this.outlineView.classList.toggle("hidden", view !== SidebarView.OUTLINE);
    this.attachmentsView.classList.toggle(
      "hidden",
      view !== SidebarView.ATTACHMENTS
    );
    this.layersView.classList.toggle("hidden", view !== SidebarView.LAYERS);

    if (forceOpen && !this.isOpen) {
      this.open();
      return true; // Opening will trigger rendering and dispatch the event.
    }
    if (shouldForceRendering) {
      this._updateThumbnailViewer();
      this._forceRendering();
    }
    if (isViewChanged) {
      this._dispatchEvent();
    }
    this._hideUINotification(this.active);
    return isViewChanged;
  }

  open() {
    if (this.isOpen) {
      return;
    }
    this.isOpen = true;
    this.toggleButton.classList.add("toggled");

    this.outerContainer.classList.add("sidebarMoving", "sidebarOpen");

    if (this.active === SidebarView.THUMBS) {
      this._updateThumbnailViewer();
    }
    this._forceRendering();
    this._dispatchEvent();

    this._hideUINotification(this.active);
  }

  close() {
    if (!this.isOpen) {
      return;
    }
    this.isOpen = false;
    this.toggleButton.classList.remove("toggled");

    this.outerContainer.classList.add("sidebarMoving");
    this.outerContainer.classList.remove("sidebarOpen");

    this._forceRendering();
    this._dispatchEvent();
  }

  toggle() {
    if (this.isOpen) {
      this.close();
    } else {
      this.open();
    }
  }

  /**
   * @private
   */
  _dispatchEvent() {
    this.eventBus.dispatch("sidebarviewchanged", {
      source: this,
      view: this.visibleView,
    });
  }

  /**
   * @private
   */
  _forceRendering() {
    if (this.onToggled) {
      this.onToggled();
    } else {
      // Fallback
      this.pdfViewer.forceRendering();
      this.pdfThumbnailViewer.forceRendering();
    }
  }

  /**
   * @private
   */
  _updateThumbnailViewer() {
    const { pdfViewer, pdfThumbnailViewer } = this;

    // Use the rendered pages to set the corresponding thumbnail images.
    const pagesCount = pdfViewer.pagesCount;
    for (let pageIndex = 0; pageIndex < pagesCount; pageIndex++) {
      const pageView = pdfViewer.getPageView(pageIndex);
      if (pageView && pageView.renderingState === RenderingStates.FINISHED) {
        const thumbnailView = pdfThumbnailViewer.getThumbnail(pageIndex);
        thumbnailView.setImage(pageView);
      }
    }
    pdfThumbnailViewer.scrollThumbnailIntoView(pdfViewer.currentPageNumber);
  }

  /**
   * @private
   */
  _showUINotification(view) {
    if (this._disableNotification) {
      return;
    }

    this.l10n
      .get(
        "toggle_sidebar_notification2.title",
        null,
        "Toggle Sidebar (document contains outline/attachments/layers)"
      )
      .then(msg => {
        this.toggleButton.title = msg;
      });

    if (!this.isOpen) {
      // Only show the notification on the `toggleButton` if the sidebar is
      // currently closed, to avoid unnecessarily bothering the user.
      this.toggleButton.classList.add(UI_NOTIFICATION_CLASS);
    } else if (view === this.active) {
      // If the sidebar is currently open *and* the `view` is visible, do not
      // bother the user with a notification on the corresponding button.
      return;
    }

    switch (view) {
      case SidebarView.OUTLINE:
        this.outlineButton.classList.add(UI_NOTIFICATION_CLASS);
        break;
      case SidebarView.ATTACHMENTS:
        this.attachmentsButton.classList.add(UI_NOTIFICATION_CLASS);
        break;
      case SidebarView.LAYERS:
        this.layersButton.classList.add(UI_NOTIFICATION_CLASS);
        break;
    }
  }

  /**
   * @private
   */
  _hideUINotification(view) {
    if (this._disableNotification) {
      return;
    }

    const removeNotification = sidebarView => {
      switch (sidebarView) {
        case SidebarView.OUTLINE:
          this.outlineButton.classList.remove(UI_NOTIFICATION_CLASS);
          break;
        case SidebarView.ATTACHMENTS:
          this.attachmentsButton.classList.remove(UI_NOTIFICATION_CLASS);
          break;
        case SidebarView.LAYERS:
          this.layersButton.classList.remove(UI_NOTIFICATION_CLASS);
          break;
      }
    };

    if (!this.isOpen && view !== null) {
      // Only hide the notifications when the sidebar is currently open,
      // or when it is being reset (i.e. `view === null`).
      return;
    }
    this.toggleButton.classList.remove(UI_NOTIFICATION_CLASS);

    if (view !== null) {
      removeNotification(view);
      return;
    }
    // Remove all sidebar notifications on reset.
    for (view in SidebarView) {
      removeNotification(SidebarView[view]);
    }

    this.l10n.get("toggle_sidebar.title", null, "Toggle Sidebar").then(msg => {
      this.toggleButton.title = msg;
    });
  }

  /**
   * @private
   */
  _addEventListeners() {
    this.viewerContainer.addEventListener("transitionend", evt => {
      if (evt.target === this.viewerContainer) {
        this.outerContainer.classList.remove("sidebarMoving");
      }
    });

    this.toggleButton.addEventListener("click", () => {
      this.toggle();
    });

    // Buttons for switching views.
    this.thumbnailButton.addEventListener("click", () => {
      this.switchView(SidebarView.THUMBS);
    });

    this.outlineButton.addEventListener("click", () => {
      this.switchView(SidebarView.OUTLINE);
    });
    this.outlineButton.addEventListener("dblclick", () => {
      this.eventBus.dispatch("toggleoutlinetree", { source: this });
    });

    this.attachmentsButton.addEventListener("click", () => {
      this.switchView(SidebarView.ATTACHMENTS);
    });

    this.layersButton.addEventListener("click", () => {
      this.switchView(SidebarView.LAYERS);
    });
    this.layersButton.addEventListener("dblclick", () => {
      this.eventBus.dispatch("resetlayers", { source: this });
    });

<<<<<<< HEAD
      // modified by ngx-extended-pdf-viewer
      this.outlineButton.hidden = !outlineCount;
      // end of modification

      if (outlineCount) {
        this._showUINotification(SidebarView.OUTLINE);
      } else if (this.active === SidebarView.OUTLINE) {
        // If the outline view was opened during document load, switch away
        // from it if it turns out that the document has no outline.
=======
    // Disable/enable views.
    const onTreeLoaded = (count, button, view) => {
      button.disabled = !count;
      // modified by ngx-extended-pdf-viewer
      button.hidden = !count;
      // end of modification

      if (count) {
        this._showUINotification(view);
      } else if (this.active === view) {
        // If the `view` was opened by the user during document load,
        // switch away from it if it turns out to be empty.
>>>>>>> aab5ad67
        this.switchView(SidebarView.THUMBS);
      }
    };

    this.eventBus._on("outlineloaded", evt => {
      onTreeLoaded(evt.outlineCount, this.outlineButton, SidebarView.OUTLINE);
    });

    this.eventBus._on("attachmentsloaded", evt => {
<<<<<<< HEAD
      // modified by ngx-extended-pdf-viewer
      this.attachmentsButton.hidden = !evt.attachmentsCount;
      // end of modification

      if (evt.attachmentsCount) {
        this.attachmentsButton.disabled = false;

        this._showUINotification(SidebarView.ATTACHMENTS);
        return;
      }

      // Attempt to avoid temporarily disabling, and switching away from, the
      // attachment view for documents that do not contain proper attachments
      // but *only* FileAttachment annotations. Hence we defer those operations
      // slightly to allow time for parsing any FileAttachment annotations that
      // may be present on the *initially* rendered page of the document.
      Promise.resolve().then(() => {
        if (this.attachmentsView.hasChildNodes()) {
          // FileAttachment annotations were appended to the attachment view.
          return;
        }
        this.attachmentsButton.disabled = true;
=======
      onTreeLoaded(
        evt.attachmentsCount,
        this.attachmentsButton,
        SidebarView.ATTACHMENTS
      );
    });
>>>>>>> aab5ad67

    this.eventBus._on("layersloaded", evt => {
      onTreeLoaded(evt.layersCount, this.layersButton, SidebarView.LAYERS);
    });

    // Update the thumbnailViewer, if visible, when exiting presentation mode.
    this.eventBus._on("presentationmodechanged", evt => {
      if (!evt.active && !evt.switchInProgress && this.isThumbnailViewVisible) {
        this._updateThumbnailViewer();
      }
    });
  }
}

export { SidebarView, PDFSidebar };<|MERGE_RESOLUTION|>--- conflicted
+++ resolved
@@ -118,23 +118,12 @@
 
     this.outlineButton.disabled = false;
     this.attachmentsButton.disabled = false;
-<<<<<<< HEAD
-        // modified by ngx-extended-pdf-viewer
-        this.outlineButton.hidden = false;
-        this.attachmentsButton.hidden = false;
-        const layersButton = document.getElementById("viewLayers");
-        if (layersButton) {
-          layersButton.hidden = true;
-        }
-        // end of modification
-=======
     this.layersButton.disabled = false;
     // modified by ngx-extended-pdf-viewer
     this.outlineButton.hidden = false;
     this.attachmentsButton.hidden = false;
     this.layersButton.hidden = false;
     // end of modification
->>>>>>> aab5ad67
   }
 
   /**
@@ -476,17 +465,6 @@
       this.eventBus.dispatch("resetlayers", { source: this });
     });
 
-<<<<<<< HEAD
-      // modified by ngx-extended-pdf-viewer
-      this.outlineButton.hidden = !outlineCount;
-      // end of modification
-
-      if (outlineCount) {
-        this._showUINotification(SidebarView.OUTLINE);
-      } else if (this.active === SidebarView.OUTLINE) {
-        // If the outline view was opened during document load, switch away
-        // from it if it turns out that the document has no outline.
-=======
     // Disable/enable views.
     const onTreeLoaded = (count, button, view) => {
       button.disabled = !count;
@@ -499,7 +477,6 @@
       } else if (this.active === view) {
         // If the `view` was opened by the user during document load,
         // switch away from it if it turns out to be empty.
->>>>>>> aab5ad67
         this.switchView(SidebarView.THUMBS);
       }
     };
@@ -509,37 +486,12 @@
     });
 
     this.eventBus._on("attachmentsloaded", evt => {
-<<<<<<< HEAD
-      // modified by ngx-extended-pdf-viewer
-      this.attachmentsButton.hidden = !evt.attachmentsCount;
-      // end of modification
-
-      if (evt.attachmentsCount) {
-        this.attachmentsButton.disabled = false;
-
-        this._showUINotification(SidebarView.ATTACHMENTS);
-        return;
-      }
-
-      // Attempt to avoid temporarily disabling, and switching away from, the
-      // attachment view for documents that do not contain proper attachments
-      // but *only* FileAttachment annotations. Hence we defer those operations
-      // slightly to allow time for parsing any FileAttachment annotations that
-      // may be present on the *initially* rendered page of the document.
-      Promise.resolve().then(() => {
-        if (this.attachmentsView.hasChildNodes()) {
-          // FileAttachment annotations were appended to the attachment view.
-          return;
-        }
-        this.attachmentsButton.disabled = true;
-=======
       onTreeLoaded(
         evt.attachmentsCount,
         this.attachmentsButton,
         SidebarView.ATTACHMENTS
       );
     });
->>>>>>> aab5ad67
 
     this.eventBus._on("layersloaded", evt => {
       onTreeLoaded(evt.layersCount, this.layersButton, SidebarView.LAYERS);
