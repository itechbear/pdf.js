--- conflicted
+++ resolved
@@ -214,6 +214,8 @@
   currentScale: kUnknownScale,
   currentScaleValue: null,
   initialBookmark: document.location.hash.substring(1),
+  startedTextExtraction: false,
+  pageText: [],
 
   setScale: function pdfViewSetScale(val, resetAutoSettings) {
     if (val == this.currentScale)
@@ -489,19 +491,8 @@
     while (container.hasChildNodes())
       container.removeChild(container.lastChild);
 
-<<<<<<< HEAD
     var pagesCount = pdfDocument.numPages;
     var id = pdfDocument.fingerprint;
-=======
-    var pdf;
-    try {
-      this.pdfDoc = pdf = new PDFJS.PDFDoc(data);
-    } catch (e) {
-      this.error('An error occurred while reading the PDF.', e);
-    }
-    var pagesCount = pdf.numPages;
-    var id = pdf.fingerprint;
->>>>>>> 12b27044
     var storedHash = null;
     document.getElementById('numPages').textContent = pagesCount;
     document.getElementById('pageNumber').max = pagesCount;
@@ -601,37 +592,6 @@
       // Setting the default one.
       this.parseScale(kDefaultScale, true);
     }
-<<<<<<< HEAD
-=======
-
-    this.metadata = null;
-    var metadata = pdf.catalog.metadata;
-    var info = this.documentInfo = pdf.info;
-    var pdfTitle;
-
-    if (metadata) {
-      this.metadata = metadata = new PDFJS.Metadata(metadata);
-
-      if (metadata.has('dc:title'))
-        pdfTitle = metadata.get('dc:title');
-    }
-
-    if (!pdfTitle && info && info['Title'])
-      pdfTitle = info['Title'];
-
-    if (pdfTitle)
-      document.title = pdfTitle + ' - ' + document.title;
-
-    pdf.textExtracted = (function pdfTextExtracted(pageIdx, content) {
-      this.search();
-    }).bind(this);
-  },
-
-  startTextExtraction: function pdfViewStartTextExtraction(pdf) {
-    var searchResults = document.getElementById('searchResults');
-    searchResults.textContent = '';
-
-    this.pdfDoc.extractText();
   },
 
   search: function pdfViewStartSearch() {
@@ -640,10 +600,13 @@
     var lastSeach = this.lastSearch;
     var now = Date.now();
     if (lastSeach && (now - lastSeach) < SEARCH_TIMEOUT) {
-      if (!this.searchTimer)
-        this.searchTimer =
-          setTimeout(this.search, SEARCH_TIMEOUT - (now - lastSeach));
-
+      if (!this.searchTimer) {
+        this.searchTimer = setTimeout(function resumeSearch() {
+            PDFView.search();
+          },
+          SEARCH_TIMEOUT - (now - lastSeach)
+        );
+      }
       return;
     }
     this.searchTimer = null;
@@ -670,7 +633,7 @@
 
     // simple search: removing spaces and hyphens, then scanning every
     terms = terms.replace(/\s-/g, '').toLowerCase();
-    var index = PDFView.pdfDoc.pageText;
+    var index = PDFView.pageText;
     var pageFound = false;
     for (var i = 0, ii = index.length; i < ii; i++) {
       var pageText = index[i].replace(/\s-/g, '').toLowerCase();
@@ -690,7 +653,6 @@
     if (!pageFound) {
       searchResults.textContent = '(Not found)';
     }
->>>>>>> 12b27044
   },
 
   setHash: function pdfViewSetHash(hash) {
@@ -763,11 +725,29 @@
       searchTermsInput.focus();
 
       // Start text extraction as soon as the search gets displayed.
-      this.pdfDoc.extractText();
+      this.extractText();
     } else {
       searchScrollView.setAttribute('hidden', 'true');
       searchSwitchButton.removeAttribute('data-selected');
     }
+  },
+
+  extractText: function() {
+    if (this.startedTextExtraction)
+      return;
+    this.startedTextExtraction = true;
+    var self = this;
+    function extractPageText(pageIndex) {
+      self.pages[pageIndex].pdfPage.getTextContent().then(
+        function textContentResolved(textContent) {
+          self.pageText[pageIndex] = textContent;
+          self.search();
+          if ((pageIndex + 1) < self.pages.length)
+            extractPageText(pageIndex + 1);
+        }
+      );
+    };
+    extractPageText(0);
   },
 
   pinSidebar: function pdfViewPinSidebar() {
