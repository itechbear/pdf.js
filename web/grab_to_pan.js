/* Copyright 2013 Rob Wu <rob@robwu.nl>
 * https://github.com/Rob--W/grab-to-pan.js
 *
 * Licensed under the Apache License, Version 2.0 (the "License");
 * you may not use this file except in compliance with the License.
 * You may obtain a copy of the License at
 *
 *     http://www.apache.org/licenses/LICENSE-2.0
 *
 * Unless required by applicable law or agreed to in writing, software
 * distributed under the License is distributed on an "AS IS" BASIS,
 * WITHOUT WARRANTIES OR CONDITIONS OF ANY KIND, either express or implied.
 * See the License for the specific language governing permissions and
 * limitations under the License.
 */

// Class name of element which can be grabbed.
const CSS_CLASS_GRAB = "grab-to-pan-grab";

class GrabToPan {
  /**
   * Construct a GrabToPan instance for a given HTML element.
   * @param {Element} options.element
   * @param {function} [options.ignoreTarget] - See `ignoreTarget(node)`.
   * @param {function(boolean)} [options.onActiveChanged] - Called when
   *   grab-to-pan is (de)activated. The first argument is a boolean that
   *   shows whether grab-to-pan is activated.
   */
  constructor(options) {
    this.element = options.element;
    this.document = options.element.ownerDocument;
    if (typeof options.ignoreTarget === "function") {
      this.ignoreTarget = options.ignoreTarget;
    }
    this.onActiveChanged = options.onActiveChanged;

    // Bind the contexts to ensure that `this` always points to
    // the GrabToPan instance.
    this.activate = this.activate.bind(this);
    this.deactivate = this.deactivate.bind(this);
    this.toggle = this.toggle.bind(this);
    this._onMouseDown = this.#onMouseDown.bind(this);
    this._onMouseMove = this.#onMouseMove.bind(this);
    this._endPan = this.#endPan.bind(this);

    // This overlay will be inserted in the document when the mouse moves during
    // a grab operation, to ensure that the cursor has the desired appearance.
    const overlay = (this.overlay = document.createElement("div"));
    overlay.className = "grab-to-pan-grabbing";
  }

  /**
   * Bind a mousedown event to the element to enable grab-detection.
   */
  activate() {
    if (!this.active) {
      this.active = true;
      this.element.addEventListener("mousedown", this._onMouseDown, true);
      this.element.classList.add(CSS_CLASS_GRAB);

      this.onActiveChanged?.(true);
    }
  }

  /**
   * Removes all events. Any pending pan session is immediately stopped.
   */
  deactivate() {
    if (this.active) {
      this.active = false;
      this.element.removeEventListener("mousedown", this._onMouseDown, true);
      this._endPan();
      this.element.classList.remove(CSS_CLASS_GRAB);

      this.onActiveChanged?.(false);
    }
  }

  toggle() {
    if (this.active) {
      this.deactivate();
    } else {
      this.activate();
    }
  }

  /**
   * Whether to not pan if the target element is clicked.
   * Override this method to change the default behaviour.
   *
   * @param {Element} node - The target of the event.
   * @returns {boolean} Whether to not react to the click event.
   */
<<<<<<< HEAD
  ignoreTarget: function GrabToPan_ignoreTarget(node) {
    // #716 modified by ngx-extended-pdf-viewer
    if (document.querySelector(".stf__item")) {
      return true;
    }
	// #716 end of modification
    
=======
  ignoreTarget(node) {
>>>>>>> e4f97a2a
    // Check whether the clicked element is, a child of, an input element/link.
    return node.matches(
      "a[href], a[href] *, input, textarea, button, button *, select, option"
    );
  }

  #onMouseDown(event) {
    if (event.button !== 0 || this.ignoreTarget(event.target)) {
      return;
    }
    if (event.originalTarget) {
      try {
        // eslint-disable-next-line no-unused-expressions
        event.originalTarget.tagName;
      } catch (e) {
        // Mozilla-specific: element is a scrollbar (XUL element)
        return;
      }
    }

    this.scrollLeftStart = this.element.scrollLeft;
    this.scrollTopStart = this.element.scrollTop;
    this.clientXStart = event.clientX;
    this.clientYStart = event.clientY;
<<<<<<< HEAD

    /* modified by ngx-extended-pdf-viewer #469 */
    if (isOverPerfectScrollbar(this.clientXStart, this.clientYStart, "ps__rail-x")) {
      return;
    }
    if (isOverPerfectScrollbar(this.clientXStart, this.clientYStart, "ps__rail-y")) {
      return;
    }
    /* end of modification */

    this.document.addEventListener("mousemove", this._onmousemove, true);
=======
    this.document.addEventListener("mousemove", this._onMouseMove, true);
>>>>>>> e4f97a2a
    this.document.addEventListener("mouseup", this._endPan, true);
    // When a scroll event occurs before a mousemove, assume that the user
    // dragged a scrollbar (necessary for Opera Presto, Safari and IE)
    // (not needed for Chrome/Firefox)
    this.element.addEventListener("scroll", this._endPan, true);
    event.preventDefault();
    event.stopPropagation();

    const focusedElement = document.activeElement;
    if (focusedElement && !focusedElement.contains(event.target)) {
      focusedElement.blur();
    }
  }

  #onMouseMove(event) {
    this.element.removeEventListener("scroll", this._endPan, true);
    if (!(event.buttons & 1)) {
      // The left mouse button is released.
      this._endPan();
      return;
    }
    const xDiff = event.clientX - this.clientXStart;
    const yDiff = event.clientY - this.clientYStart;
    const scrollTop = this.scrollTopStart - yDiff;
    const scrollLeft = this.scrollLeftStart - xDiff;
    if (this.element.scrollTo) {
      this.element.scrollTo({
        top: scrollTop,
        left: scrollLeft,
        behavior: "instant",
      });
    } else {
      this.element.scrollTop = scrollTop;
      this.element.scrollLeft = scrollLeft;
    }
    if (!this.overlay.parentNode) {
      document.body.appendChild(this.overlay);
    }
  }

  #endPan() {
    this.element.removeEventListener("scroll", this._endPan, true);
    this.document.removeEventListener("mousemove", this._onMouseMove, true);
    this.document.removeEventListener("mouseup", this._endPan, true);
    // Note: ChildNode.remove doesn't throw if the parentNode is undefined.
    this.overlay.remove();
  }
}

/* modified by ngx-extended-pdf-viewer #469 */
function isOverPerfectScrollbar(x, y, divName) {
  const  perfectScrollbar = document.getElementsByClassName(divName);
  if (perfectScrollbar && perfectScrollbar.length === 1) {
    var {top, right, bottom, left} = perfectScrollbar[0].getBoundingClientRect();
    if (y >= top && y <= bottom) {
      if (x <= right && x >= left) {
        return true;
      }
    }
  }
  return false;
}

/* end of modification */

export { GrabToPan };<|MERGE_RESOLUTION|>--- conflicted
+++ resolved
@@ -91,17 +91,13 @@
    * @param {Element} node - The target of the event.
    * @returns {boolean} Whether to not react to the click event.
    */
-<<<<<<< HEAD
-  ignoreTarget: function GrabToPan_ignoreTarget(node) {
-    // #716 modified by ngx-extended-pdf-viewer
+  ignoreTarget(node) {
+      // #716 modified by ngx-extended-pdf-viewer
     if (document.querySelector(".stf__item")) {
       return true;
     }
 	// #716 end of modification
-    
-=======
-  ignoreTarget(node) {
->>>>>>> e4f97a2a
+	
     // Check whether the clicked element is, a child of, an input element/link.
     return node.matches(
       "a[href], a[href] *, input, textarea, button, button *, select, option"
@@ -126,7 +122,6 @@
     this.scrollTopStart = this.element.scrollTop;
     this.clientXStart = event.clientX;
     this.clientYStart = event.clientY;
-<<<<<<< HEAD
 
     /* modified by ngx-extended-pdf-viewer #469 */
     if (isOverPerfectScrollbar(this.clientXStart, this.clientYStart, "ps__rail-x")) {
@@ -137,10 +132,7 @@
     }
     /* end of modification */
 
-    this.document.addEventListener("mousemove", this._onmousemove, true);
-=======
     this.document.addEventListener("mousemove", this._onMouseMove, true);
->>>>>>> e4f97a2a
     this.document.addEventListener("mouseup", this._endPan, true);
     // When a scroll event occurs before a mousemove, assume that the user
     // dragged a scrollbar (necessary for Opera Presto, Safari and IE)
