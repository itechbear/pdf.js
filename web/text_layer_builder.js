--- conflicted
+++ resolved
@@ -138,213 +138,6 @@
     this.textContent = textContent;
   }
 
-<<<<<<< HEAD
-  _convertMatches(
-    matches,
-    matchesLength,
-    matchesColor // #201
-  ) {
-    // Early exit if there is nothing to convert.
-    if (!matches) {
-      return [];
-    }
-    const { textContentItemsStr } = this;
-
-    let i = 0,
-      iIndex = 0;
-    const end = textContentItemsStr.length - 1;
-    const result = [];
-
-    for (let m = 0, mm = matches.length; m < mm; m++) {
-      // Calculate the start position.
-      let matchIdx = matches[m];
-
-      // Loop over the divIdxs.
-      while (i !== end && matchIdx >= iIndex + textContentItemsStr[i].length) {
-        iIndex += textContentItemsStr[i].length;
-        i++;
-      }
-
-      if (i === textContentItemsStr.length) {
-        console.error("Could not find a matching mapping");
-      }
-
-      const match = {
-        color: matchesColor ? matchesColor[m] : 0, // #201
-        begin: {
-          divIdx: i,
-          offset: matchIdx - iIndex,
-        },
-      };
-
-      // Calculate the end position.
-      matchIdx += matchesLength[m];
-
-      // Somewhat the same array as above, but use > instead of >= to get
-      // the end position right.
-      while (i !== end && matchIdx > iIndex + textContentItemsStr[i].length) {
-        iIndex += textContentItemsStr[i].length;
-        i++;
-      }
-
-      match.end = {
-        divIdx: i,
-        offset: matchIdx - iIndex,
-      };
-      result.push(match);
-    }
-    return result;
-  }
-
-  _renderMatches(matches) {
-    // Early exit if there is nothing to render.
-    if (matches.length === 0) {
-      return;
-    }
-    const { findController, pageIdx, textContentItemsStr, textDivs } = this;
-
-    const isSelectedPage = pageIdx === findController.selected.pageIdx;
-    const selectedMatchIdx = findController.selected.matchIdx;
-    const highlightAll = findController.state.highlightAll;
-    let prevEnd = null;
-    const infinity = {
-      divIdx: -1,
-      offset: undefined,
-    };
-
-    function beginText(begin, className) {
-      const divIdx = begin.divIdx;
-      textDivs[divIdx].textContent = "";
-      return appendTextToDiv(divIdx, 0, begin.offset, className);
-    }
-
-    function appendTextToDiv(divIdx, fromOffset, toOffset, className) {
-      const div = textDivs[divIdx];
-      const content = textContentItemsStr[divIdx].substring(
-        fromOffset,
-        toOffset
-      );
-      const node = document.createTextNode(content);
-      if (className) {
-        const span = document.createElement("span");
-        span.className = `${className} appended`;
-        span.appendChild(node);
-        div.appendChild(span);
-        return className.includes("selected") ? span.offsetLeft : 0;
-      }
-      div.appendChild(node);
-      return 0;
-    }
-
-    let i0 = selectedMatchIdx,
-      i1 = i0 + 1;
-    if (highlightAll) {
-      i0 = 0;
-      i1 = matches.length;
-    } else if (!isSelectedPage) {
-      // Not highlighting all and this isn't the selected page, so do nothing.
-      return;
-    }
-
-    for (let i = i0; i < i1; i++) {
-      const match = matches[i];
-      const begin = match.begin;
-      const end = match.end;
-      const isSelected = isSelectedPage && i === selectedMatchIdx;
-      const highlightSuffix =
-        (isSelected ? " selected" : "") + " color" + match.color; // #201
-
-      let selectedLeft = 0;
-
-      // Match inside new div.
-      if (!prevEnd || begin.divIdx !== prevEnd.divIdx) {
-        // If there was a previous div, then add the text at the end.
-        if (prevEnd !== null) {
-          appendTextToDiv(prevEnd.divIdx, prevEnd.offset, infinity.offset);
-        }
-        // Clear the divs and set the content until the starting point.
-        beginText(begin);
-      } else {
-        appendTextToDiv(prevEnd.divIdx, prevEnd.offset, begin.offset);
-      }
-
-      if (begin.divIdx === end.divIdx) {
-        selectedLeft = appendTextToDiv(
-          begin.divIdx,
-          begin.offset,
-          end.offset,
-          "highlight" + highlightSuffix
-        );
-      } else {
-        selectedLeft = appendTextToDiv(
-          begin.divIdx,
-          begin.offset,
-          infinity.offset,
-          "highlight begin" + highlightSuffix
-        );
-        for (let n0 = begin.divIdx + 1, n1 = end.divIdx; n0 < n1; n0++) {
-          textDivs[n0].className = "highlight middle" + highlightSuffix;
-        }
-        beginText(end, "highlight end" + highlightSuffix);
-      }
-      prevEnd = end;
-
-      if (isSelected) {
-        // Attempt to scroll the selected match into view.
-        findController.scrollMatchIntoView({
-          element: textDivs[begin.divIdx],
-          selectedLeft,
-          pageIndex: pageIdx,
-          matchIndex: selectedMatchIdx,
-        });
-      }
-    }
-
-    if (prevEnd) {
-      appendTextToDiv(prevEnd.divIdx, prevEnd.offset, infinity.offset);
-    }
-  }
-
-  _updateMatches() {
-    // Only show matches when all rendering is done.
-    if (!this.renderingDone) {
-      return;
-    }
-    const { findController, matches, pageIdx, textContentItemsStr, textDivs } =
-      this;
-    let clearedUntilDivIdx = -1;
-
-    // Clear all current matches.
-    for (let i = 0, ii = matches.length; i < ii; i++) {
-      const match = matches[i];
-      const begin = Math.max(clearedUntilDivIdx, match.begin.divIdx);
-      for (let n = begin, end = match.end.divIdx; n <= end; n++) {
-        const div = textDivs[n];
-        div.textContent = textContentItemsStr[n];
-        div.className = "";
-      }
-      clearedUntilDivIdx = match.end.divIdx + 1;
-    }
-
-    if (!findController?.highlightMatches) {
-      return;
-    }
-    // Convert the matches on the `findController` into the match format
-    // used for the textLayer.
-    const pageMatches = findController.pageMatches[pageIdx] || null;
-    const pageMatchesLength = findController.pageMatchesLength[pageIdx] || null;
-
-    const pageMatchesColor = findController.pageMatchesColor[pageIdx] || null; // #201
-    this.matches = this._convertMatches(
-      pageMatches,
-      pageMatchesLength,
-      pageMatchesColor
-    ); // #201
-    this._renderMatches(this.matches);
-  }
-
-=======
->>>>>>> ada283cc
   /**
    * Improves text selection by adding an additional div where the mouse was
    * clicked. This reduces flickering of the content if the mouse is slowly
