/* Copyright 2015 Mozilla Foundation
 *
 * Licensed under the Apache License, Version 2.0 (the "License");
 * you may not use this file except in compliance with the License.
 * You may obtain a copy of the License at
 *
 *     http://www.apache.org/licenses/LICENSE-2.0
 *
 * Unless required by applicable law or agreed to in writing, software
 * distributed under the License is distributed on an "AS IS" BASIS,
 * WITHOUT WARRANTIES OR CONDITIONS OF ANY KIND, either express or implied.
 * See the License for the specific language governing permissions and
 * limitations under the License.
 */

import {
  AbortException,
  createPromiseCapability,
  Util,
} from "../shared/util.js";

/**
 * Text layer render parameters.
 *
 * @typedef {Object} TextLayerRenderParameters
 * @property {import("./api").TextContent} [textContent] - Text content to
 *   render (the object is returned by the page's `getTextContent` method).
 * @property {ReadableStream} [textContentStream] - Text content stream to
 *   render (the stream is returned by the page's `streamTextContent` method).
 * @property {HTMLElement} container - HTML element that will contain text runs.
 * @property {import("./display_utils").PageViewport} viewport - The target
 *   viewport to properly layout the text runs.
 * @property {Array<HTMLElement>} [textDivs] - HTML elements that are correspond
 *   to the text items of the textContent input. This is output and shall be
 *   initially be set to empty array.
 * @property {Array<string>} [textContentItemsStr] - Strings that correspond to
 *    the `str` property of the text items of textContent input. This is output
 *   and shall be initially be set to empty array.
 * @property {number} [timeout] - Delay in milliseconds before rendering of the
 *   text runs occurs.
 * @property {boolean} [enhanceTextSelection] - Whether to turn on the text
 *   selection enhancement.
 */

const MAX_TEXT_DIVS_TO_RENDER = 100000;
const DEFAULT_FONT_SIZE = 30;
const DEFAULT_FONT_ASCENT = 0.8;
const ascentCache = new Map();
const AllWhitespaceRegexp = /^\s+$/g;

function getAscent(fontFamily, ctx) {
  const cachedAscent = ascentCache.get(fontFamily);
  if (cachedAscent) {
    return cachedAscent;
  }

  ctx.save();
  ctx.font = `${DEFAULT_FONT_SIZE}px ${fontFamily}`;
  const metrics = ctx.measureText("");

  // Both properties aren't available by default in Firefox.
  let ascent = metrics.fontBoundingBoxAscent;
  let descent = Math.abs(metrics.fontBoundingBoxDescent);
  if (ascent) {
    ctx.restore();
    const ratio = ascent / (ascent + descent);
    ascentCache.set(fontFamily, ratio);
    return ratio;
  }

<<<<<<< HEAD
  function getAscent(fontFamily, ctx) {
    const cachedAscent = ascentCache.get(fontFamily);
    if (cachedAscent) {
      return cachedAscent;
    }

    ctx.save();
    ctx.font = `${DEFAULT_FONT_SIZE}px ${fontFamily}`;
    const metrics = ctx.measureText("");

    // Both properties aren't available by default in Firefox.
    let ascent = metrics?.fontBoundingBoxAscent; // #707 modified by ngx-extended-pdf-viewer
    let descent = Math.abs(metrics?.fontBoundingBoxDescent); // #707 modified by ngx-extended-pdf-viewer
    if (ascent) {
      ctx.restore();
      const ratio = ascent / (ascent + descent);
      ascentCache.set(fontFamily, ratio);
      return ratio;
    }

    // Try basic heuristic to guess ascent/descent.
    // Draw a g with baseline at 0,0 and then get the line
    // number where a pixel has non-null red component (starting
    // from bottom).
    ctx.strokeStyle = "red";
    ctx.clearRect(0, 0, DEFAULT_FONT_SIZE, DEFAULT_FONT_SIZE);
    ctx.strokeText("g", 0, 0);
    let pixels = ctx.getImageData(0, 0, DEFAULT_FONT_SIZE, DEFAULT_FONT_SIZE)
      .data;
    descent = 0;
    for (let i = pixels.length - 1 - 3; i >= 0; i -= 4) {
      if (pixels[i] > 0) {
        descent = Math.ceil(i / 4 / DEFAULT_FONT_SIZE);
        break;
      }
=======
  // Try basic heuristic to guess ascent/descent.
  // Draw a g with baseline at 0,0 and then get the line
  // number where a pixel has non-null red component (starting
  // from bottom).
  ctx.strokeStyle = "red";
  ctx.clearRect(0, 0, DEFAULT_FONT_SIZE, DEFAULT_FONT_SIZE);
  ctx.strokeText("g", 0, 0);
  let pixels = ctx.getImageData(
    0,
    0,
    DEFAULT_FONT_SIZE,
    DEFAULT_FONT_SIZE
  ).data;
  descent = 0;
  for (let i = pixels.length - 1 - 3; i >= 0; i -= 4) {
    if (pixels[i] > 0) {
      descent = Math.ceil(i / 4 / DEFAULT_FONT_SIZE);
      break;
>>>>>>> d285580f
    }
  }

  // Draw an A with baseline at 0,DEFAULT_FONT_SIZE and then get the line
  // number where a pixel has non-null red component (starting
  // from top).
  ctx.clearRect(0, 0, DEFAULT_FONT_SIZE, DEFAULT_FONT_SIZE);
  ctx.strokeText("A", 0, DEFAULT_FONT_SIZE);
  pixels = ctx.getImageData(0, 0, DEFAULT_FONT_SIZE, DEFAULT_FONT_SIZE).data;
  ascent = 0;
  for (let i = 0, ii = pixels.length; i < ii; i += 4) {
    if (pixels[i] > 0) {
      ascent = DEFAULT_FONT_SIZE - Math.floor(i / 4 / DEFAULT_FONT_SIZE);
      break;
    }
  }

  ctx.restore();

  if (ascent) {
    const ratio = ascent / (ascent + descent);
    ascentCache.set(fontFamily, ratio);
    return ratio;
  }

  ascentCache.set(fontFamily, DEFAULT_FONT_ASCENT);
  return DEFAULT_FONT_ASCENT;
}

function appendText(task, geom, styles, ctx) {
  // Initialize all used properties to keep the caches monomorphic.
  const textDiv = document.createElement("span");
  const textDivProperties = {
    angle: 0,
    canvasWidth: 0,
    hasText: geom.str !== "",
    hasEOL: geom.hasEOL,
    originalTransform: null,
    paddingBottom: 0,
    paddingLeft: 0,
    paddingRight: 0,
    paddingTop: 0,
    scale: 1,
  };

  task._textDivs.push(textDiv);

  const tx = Util.transform(task._viewport.transform, geom.transform);
  let angle = Math.atan2(tx[1], tx[0]);
  const style = styles[geom.fontName];
  if (style.vertical) {
    angle += Math.PI / 2;
  }
  const fontHeight = Math.hypot(tx[2], tx[3]);
  const fontAscent = fontHeight * getAscent(style.fontFamily, ctx);

  let left, top;
  if (angle === 0) {
    left = tx[4];
    top = tx[5] - fontAscent;
  } else {
    left = tx[4] + fontAscent * Math.sin(angle);
    top = tx[5] - fontAscent * Math.cos(angle);
  }
  // Setting the style properties individually, rather than all at once,
  // should be OK since the `textDiv` isn't appended to the document yet.
  textDiv.style.left = `${left}px`;
  textDiv.style.top = `${top}px`;
  textDiv.style.fontSize = `${fontHeight}px`;
  textDiv.style.fontFamily = style.fontFamily;

  // Keeps screen readers from pausing on every new text span.
  textDiv.setAttribute("role", "presentation");

  textDiv.textContent = geom.str;
  // geom.dir may be 'ttb' for vertical texts.
  textDiv.dir = geom.dir;

  // `fontName` is only used by the FontInspector, and we only use `dataset`
  // here to make the font name available in the debugger.
  if (task._fontInspectorEnabled) {
    textDiv.dataset.fontName = geom.fontName;
  }
  if (angle !== 0) {
    textDivProperties.angle = angle * (180 / Math.PI);
  }
  // We don't bother scaling single-char text divs, because it has very
  // little effect on text highlighting. This makes scrolling on docs with
  // lots of such divs a lot faster.
  let shouldScaleText = false;
  if (
    geom.str.length > 1 ||
    (task._enhanceTextSelection && AllWhitespaceRegexp.test(geom.str))
  ) {
    shouldScaleText = true;
  } else if (geom.transform[0] !== geom.transform[3]) {
    const absScaleX = Math.abs(geom.transform[0]),
      absScaleY = Math.abs(geom.transform[3]);
    // When the horizontal/vertical scaling differs significantly, also scale
    // even single-char text to improve highlighting (fixes issue11713.pdf).
    if (
      absScaleX !== absScaleY &&
      Math.max(absScaleX, absScaleY) / Math.min(absScaleX, absScaleY) > 1.5
    ) {
      shouldScaleText = true;
    }
  }
  if (shouldScaleText) {
    if (style.vertical) {
      textDivProperties.canvasWidth = geom.height * task._viewport.scale;
    } else {
      textDivProperties.canvasWidth = geom.width * task._viewport.scale;
    }
  }
  task._textDivProperties.set(textDiv, textDivProperties);
  if (task._textContentStream) {
    task._layoutText(textDiv);
  }

  if (task._enhanceTextSelection && textDivProperties.hasText) {
    let angleCos = 1,
      angleSin = 0;
    if (angle !== 0) {
      angleCos = Math.cos(angle);
      angleSin = Math.sin(angle);
    }
    const divWidth =
      (style.vertical ? geom.height : geom.width) * task._viewport.scale;
    const divHeight = fontHeight;

    let m, b;
    if (angle !== 0) {
      m = [angleCos, angleSin, -angleSin, angleCos, left, top];
      b = Util.getAxialAlignedBoundingBox([0, 0, divWidth, divHeight], m);
    } else {
      b = [left, top, left + divWidth, top + divHeight];
    }

    task._bounds.push({
      left: b[0],
      top: b[1],
      right: b[2],
      bottom: b[3],
      div: textDiv,
      size: [divWidth, divHeight],
      m,
    });
  }
}

function render(task) {
  if (task._canceled) {
    return;
  }
  const textDivs = task._textDivs;
  const capability = task._capability;
  const textDivsLength = textDivs.length;

  // No point in rendering many divs as it would make the browser
  // unusable even after the divs are rendered.
  if (textDivsLength > MAX_TEXT_DIVS_TO_RENDER) {
    task._renderingDone = true;
    capability.resolve();
    return;
  }

  if (!task._textContentStream) {
    for (let i = 0; i < textDivsLength; i++) {
      task._layoutText(textDivs[i]);
    }
  }

  task._renderingDone = true;
  capability.resolve();
}

function findPositiveMin(ts, offset, count) {
  let result = 0;
  for (let i = 0; i < count; i++) {
    const t = ts[offset++];
    if (t > 0) {
      result = result ? Math.min(t, result) : t;
    }
  }
  return result;
}

function expand(task) {
  const bounds = task._bounds;
  const viewport = task._viewport;

  const expanded = expandBounds(viewport.width, viewport.height, bounds);
  for (let i = 0; i < expanded.length; i++) {
    const div = bounds[i].div;
    const divProperties = task._textDivProperties.get(div);
    if (divProperties.angle === 0) {
      divProperties.paddingLeft = bounds[i].left - expanded[i].left;
      divProperties.paddingTop = bounds[i].top - expanded[i].top;
      divProperties.paddingRight = expanded[i].right - bounds[i].right;
      divProperties.paddingBottom = expanded[i].bottom - bounds[i].bottom;
      task._textDivProperties.set(div, divProperties);
      continue;
    }
    // Box is rotated -- trying to find padding so rotated div will not
    // exceed its expanded bounds.
    const e = expanded[i],
      b = bounds[i];
    const m = b.m,
      c = m[0],
      s = m[1];
    // Finding intersections with expanded box.
    const points = [[0, 0], [0, b.size[1]], [b.size[0], 0], b.size];
    const ts = new Float64Array(64);
    for (let j = 0, jj = points.length; j < jj; j++) {
      const t = Util.applyTransform(points[j], m);
      ts[j + 0] = c && (e.left - t[0]) / c;
      ts[j + 4] = s && (e.top - t[1]) / s;
      ts[j + 8] = c && (e.right - t[0]) / c;
      ts[j + 12] = s && (e.bottom - t[1]) / s;

      ts[j + 16] = s && (e.left - t[0]) / -s;
      ts[j + 20] = c && (e.top - t[1]) / c;
      ts[j + 24] = s && (e.right - t[0]) / -s;
      ts[j + 28] = c && (e.bottom - t[1]) / c;

      ts[j + 32] = c && (e.left - t[0]) / -c;
      ts[j + 36] = s && (e.top - t[1]) / -s;
      ts[j + 40] = c && (e.right - t[0]) / -c;
      ts[j + 44] = s && (e.bottom - t[1]) / -s;

      ts[j + 48] = s && (e.left - t[0]) / s;
      ts[j + 52] = c && (e.top - t[1]) / -c;
      ts[j + 56] = s && (e.right - t[0]) / s;
      ts[j + 60] = c && (e.bottom - t[1]) / -c;
    }
    // Not based on math, but to simplify calculations, using cos and sin
    // absolute values to not exceed the box (it can but insignificantly).
    const boxScale = 1 + Math.min(Math.abs(c), Math.abs(s));
    divProperties.paddingLeft = findPositiveMin(ts, 32, 16) / boxScale;
    divProperties.paddingTop = findPositiveMin(ts, 48, 16) / boxScale;
    divProperties.paddingRight = findPositiveMin(ts, 0, 16) / boxScale;
    divProperties.paddingBottom = findPositiveMin(ts, 16, 16) / boxScale;
    task._textDivProperties.set(div, divProperties);
  }
}

function expandBounds(width, height, boxes) {
  const bounds = boxes.map(function (box, i) {
    return {
      x1: box.left,
      y1: box.top,
      x2: box.right,
      y2: box.bottom,
      index: i,
      x1New: undefined,
      x2New: undefined,
    };
  });
  expandBoundsLTR(width, bounds);

  const expanded = new Array(boxes.length);
  for (const b of bounds) {
    const i = b.index;
    expanded[i] = {
      left: b.x1New,
      top: 0,
      right: b.x2New,
      bottom: 0,
    };
  }

  // Rotating on 90 degrees and extending extended boxes. Reusing the bounds
  // array and objects.
  boxes.map(function (box, i) {
    const e = expanded[i],
      b = bounds[i];
    b.x1 = box.top;
    b.y1 = width - e.right;
    b.x2 = box.bottom;
    b.y2 = width - e.left;
    b.index = i;
    b.x1New = undefined;
    b.x2New = undefined;
  });
  expandBoundsLTR(height, bounds);

  for (const b of bounds) {
    const i = b.index;
    expanded[i].top = b.x1New;
    expanded[i].bottom = b.x2New;
  }
  return expanded;
}

function expandBoundsLTR(width, bounds) {
  // Sorting by x1 coordinate and walk by the bounds in the same order.
  bounds.sort(function (a, b) {
    return a.x1 - b.x1 || a.index - b.index;
  });

  // First we see on the horizon is a fake boundary.
  const fakeBoundary = {
    x1: -Infinity,
    y1: -Infinity,
    x2: 0,
    y2: Infinity,
    index: -1,
    x1New: 0,
    x2New: 0,
  };
  const horizon = [
    {
      start: -Infinity,
      end: Infinity,
      boundary: fakeBoundary,
    },
  ];

  for (const boundary of bounds) {
    // Searching for the affected part of horizon.
    // TODO red-black tree or simple binary search
    let i = 0;
    while (i < horizon.length && horizon[i].end <= boundary.y1) {
      i++;
    }
    let j = horizon.length - 1;
    while (j >= 0 && horizon[j].start >= boundary.y2) {
      j--;
    }

    let horizonPart, affectedBoundary;
    let q,
      k,
      maxXNew = -Infinity;
    for (q = i; q <= j; q++) {
      horizonPart = horizon[q];
      affectedBoundary = horizonPart.boundary;
      let xNew;
      if (affectedBoundary.x2 > boundary.x1) {
        // In the middle of the previous element, new x shall be at the
        // boundary start. Extending if further if the affected boundary
        // placed on top of the current one.
        xNew =
          affectedBoundary.index > boundary.index
            ? affectedBoundary.x1New
            : boundary.x1;
      } else if (affectedBoundary.x2New === undefined) {
        // We have some space in between, new x in middle will be a fair
        // choice.
        xNew = (affectedBoundary.x2 + boundary.x1) / 2;
      } else {
        // Affected boundary has x2new set, using it as new x.
        xNew = affectedBoundary.x2New;
      }
      if (xNew > maxXNew) {
        maxXNew = xNew;
      }
    }

    // Set new x1 for current boundary.
    boundary.x1New = maxXNew;

    // Adjusts new x2 for the affected boundaries.
    for (q = i; q <= j; q++) {
      horizonPart = horizon[q];
      affectedBoundary = horizonPart.boundary;
      if (affectedBoundary.x2New === undefined) {
        // Was not set yet, choosing new x if possible.
        if (affectedBoundary.x2 > boundary.x1) {
          // Current and affected boundaries intersect. If affected boundary
          // is placed on top of the current, shrinking the affected.
          if (affectedBoundary.index > boundary.index) {
            affectedBoundary.x2New = affectedBoundary.x2;
          }
        } else {
          affectedBoundary.x2New = maxXNew;
        }
      } else if (affectedBoundary.x2New > maxXNew) {
        // Affected boundary is touching new x, pushing it back.
        affectedBoundary.x2New = Math.max(maxXNew, affectedBoundary.x2);
      }
    }

    // Fixing the horizon.
    const changedHorizon = [];
    let lastBoundary = null;
    for (q = i; q <= j; q++) {
      horizonPart = horizon[q];
      affectedBoundary = horizonPart.boundary;
      // Checking which boundary will be visible.
      const useBoundary =
        affectedBoundary.x2 > boundary.x2 ? affectedBoundary : boundary;
      if (lastBoundary === useBoundary) {
        // Merging with previous.
        changedHorizon[changedHorizon.length - 1].end = horizonPart.end;
      } else {
        changedHorizon.push({
          start: horizonPart.start,
          end: horizonPart.end,
          boundary: useBoundary,
        });
        lastBoundary = useBoundary;
      }
    }
    if (horizon[i].start < boundary.y1) {
      changedHorizon[0].start = boundary.y1;
      changedHorizon.unshift({
        start: horizon[i].start,
        end: boundary.y1,
        boundary: horizon[i].boundary,
      });
    }
    if (boundary.y2 < horizon[j].end) {
      changedHorizon[changedHorizon.length - 1].end = boundary.y2;
      changedHorizon.push({
        start: boundary.y2,
        end: horizon[j].end,
        boundary: horizon[j].boundary,
      });
    }

    // Set x2 new of boundary that is no longer visible (see overlapping case
    // above).
    // TODO more efficient, e.g. via reference counting.
    for (q = i; q <= j; q++) {
      horizonPart = horizon[q];
      affectedBoundary = horizonPart.boundary;
      if (affectedBoundary.x2New !== undefined) {
        continue;
      }
      let used = false;
      for (
        k = i - 1;
        !used && k >= 0 && horizon[k].start >= affectedBoundary.y1;
        k--
      ) {
        used = horizon[k].boundary === affectedBoundary;
      }
      for (
        k = j + 1;
        !used && k < horizon.length && horizon[k].end <= affectedBoundary.y2;
        k++
      ) {
        used = horizon[k].boundary === affectedBoundary;
      }
      for (k = 0; !used && k < changedHorizon.length; k++) {
        used = changedHorizon[k].boundary === affectedBoundary;
      }
      if (!used) {
        affectedBoundary.x2New = maxXNew;
      }
    }

    Array.prototype.splice.apply(
      horizon,
      [i, j - i + 1].concat(changedHorizon)
    );
  }

  // Set new x2 for all unset boundaries.
  for (const horizonPart of horizon) {
    const affectedBoundary = horizonPart.boundary;
    if (affectedBoundary.x2New === undefined) {
      affectedBoundary.x2New = Math.max(width, affectedBoundary.x2);
    }
  }
}

class TextLayerRenderTask {
  constructor({
    textContent,
    textContentStream,
    container,
    viewport,
    textDivs,
    textContentItemsStr,
    enhanceTextSelection,
  }) {
    this._textContent = textContent;
    this._textContentStream = textContentStream;
    this._container = container;
    this._document = container.ownerDocument;
    this._viewport = viewport;
    this._textDivs = textDivs || [];
    this._textContentItemsStr = textContentItemsStr || [];
    this._enhanceTextSelection = !!enhanceTextSelection;
    this._fontInspectorEnabled = !!globalThis.FontInspector?.enabled;

    this._reader = null;
    this._layoutTextLastFontSize = null;
    this._layoutTextLastFontFamily = null;
    this._layoutTextCtx = null;
    this._textDivProperties = new WeakMap();
    this._renderingDone = false;
    this._canceled = false;
    this._capability = createPromiseCapability();
    this._renderTimer = null;
    this._bounds = [];

    // Always clean-up the temporary canvas once rendering is no longer pending.
    this._capability.promise
      .finally(() => {
        if (this._layoutTextCtx) {
          // Zeroing the width and height cause Firefox to release graphics
          // resources immediately, which can greatly reduce memory consumption.
          this._layoutTextCtx.canvas.width = 0;
          this._layoutTextCtx.canvas.height = 0;
          this._layoutTextCtx = null;
        }
      })
      .catch(() => {
        /* Avoid "Uncaught promise" messages in the console. */
      });
  }

  /**
   * Promise for textLayer rendering task completion.
   * @type {Promise<void>}
   */
  get promise() {
    return this._capability.promise;
  }

  /**
   * Cancel rendering of the textLayer.
   */
  cancel() {
    this._canceled = true;
    if (this._reader) {
      this._reader.cancel(new AbortException("TextLayer task cancelled."));
      this._reader = null;
    }
    if (this._renderTimer !== null) {
      clearTimeout(this._renderTimer);
      this._renderTimer = null;
    }
    this._capability.reject(new Error("TextLayer task cancelled."));
  }

  /**
   * @private
   */
  _processItems(items, styleCache) {
    for (let i = 0, len = items.length; i < len; i++) {
      if (items[i].str === undefined) {
        if (
          items[i].type === "beginMarkedContentProps" ||
          items[i].type === "beginMarkedContent"
        ) {
<<<<<<< HEAD
          this._layoutTextCtx.font = `${fontSize} ${fontFamily}`;
          this._layoutTextLastFontSize = fontSize;
          this._layoutTextLastFontFamily = fontFamily;
        }
        // Only measure the width for multi-char text divs, see `appendText`.
        try { // #707 modified by ngx-extended-pdf-viewer
          const { width } = this._layoutTextCtx.measureText(textDiv.textContent);

          if (width > 0) {
            textDivProperties.scale = textDivProperties.canvasWidth / width;
            transform = `scaleX(${textDivProperties.scale})`;
          }
        } catch (fingerprintIsBlockedException) {} // #707 modified by ngx-extended-pdf-viewer
    }
      if (textDivProperties.angle !== 0) {
        transform = `rotate(${textDivProperties.angle}deg) ${transform}`;
      }
      if (transform.length > 0) {
        if (this._enhanceTextSelection) {
          textDivProperties.originalTransform = transform;
=======
          const parent = this._container;
          this._container = document.createElement("span");
          this._container.classList.add("markedContent");
          if (items[i].id !== null) {
            this._container.setAttribute("id", `${items[i].id}`);
          }
          parent.appendChild(this._container);
        } else if (items[i].type === "endMarkedContent") {
          this._container = this._container.parentNode;
>>>>>>> d285580f
        }
        continue;
      }
      this._textContentItemsStr.push(items[i].str);
      appendText(this, items[i], styleCache, this._layoutTextCtx);
    }
  }

  /**
   * @private
   */
  _layoutText(textDiv) {
    const textDivProperties = this._textDivProperties.get(textDiv);

    let transform = "";
    if (textDivProperties.canvasWidth !== 0 && textDivProperties.hasText) {
      const { fontSize, fontFamily } = textDiv.style;

      // Only build font string and set to context if different from last.
      if (
        fontSize !== this._layoutTextLastFontSize ||
        fontFamily !== this._layoutTextLastFontFamily
      ) {
        this._layoutTextCtx.font = `${fontSize} ${fontFamily}`;
        this._layoutTextLastFontSize = fontSize;
        this._layoutTextLastFontFamily = fontFamily;
      }
      // Only measure the width for multi-char text divs, see `appendText`.
      const { width } = this._layoutTextCtx.measureText(textDiv.textContent);

      if (width > 0) {
        textDivProperties.scale = textDivProperties.canvasWidth / width;
        transform = `scaleX(${textDivProperties.scale})`;
      }
    }
    if (textDivProperties.angle !== 0) {
      transform = `rotate(${textDivProperties.angle}deg) ${transform}`;
    }
    if (transform.length > 0) {
      if (this._enhanceTextSelection) {
        textDivProperties.originalTransform = transform;
      }
      textDiv.style.transform = transform;
    }

    if (textDivProperties.hasText) {
      this._container.appendChild(textDiv);
    }
    if (textDivProperties.hasEOL) {
      const br = document.createElement("br");
      br.setAttribute("role", "presentation");
      this._container.appendChild(br);
    }
  }

  /**
   * @private
   */
  _render(timeout = 0) {
    const capability = createPromiseCapability();
    let styleCache = Object.create(null);

    // The temporary canvas is used to measure text length in the DOM.
    const canvas = this._document.createElement("canvas");
    canvas.height = canvas.width = DEFAULT_FONT_SIZE;

    if (
      typeof PDFJSDev === "undefined" ||
      PDFJSDev.test("MOZCENTRAL || GENERIC")
    ) {
      canvas.mozOpaque = true;
    }
    this._layoutTextCtx = canvas.getContext("2d", { alpha: false });

    if (this._textContent) {
      const textItems = this._textContent.items;
      const textStyles = this._textContent.styles;
      this._processItems(textItems, textStyles);
      capability.resolve();
    } else if (this._textContentStream) {
      const pump = () => {
        this._reader.read().then(({ value, done }) => {
          if (done) {
            capability.resolve();
            return;
          }

          Object.assign(styleCache, value.styles);
          this._processItems(value.items, styleCache);
          pump();
        }, capability.reject);
      };

      this._reader = this._textContentStream.getReader();
      pump();
    } else {
      throw new Error(
        'Neither "textContent" nor "textContentStream"' +
          " parameters specified."
      );
    }

    capability.promise.then(() => {
      styleCache = null;
      if (!timeout) {
        // Render right away
        render(this);
      } else {
        // Schedule
        this._renderTimer = setTimeout(() => {
          render(this);
          this._renderTimer = null;
        }, timeout);
      }
    }, this._capability.reject);
  }

  /**
   * @param {boolean} [expandDivs]
   */
  expandTextDivs(expandDivs = false) {
    if (!this._enhanceTextSelection || !this._renderingDone) {
      return;
    }
    if (this._bounds !== null) {
      expand(this);
      this._bounds = null;
    }
    const transformBuf = [],
      paddingBuf = [];

    for (let i = 0, ii = this._textDivs.length; i < ii; i++) {
      const div = this._textDivs[i];
      const divProps = this._textDivProperties.get(div);

      if (!divProps.hasText) {
        continue;
      }
      if (expandDivs) {
        transformBuf.length = 0;
        paddingBuf.length = 0;

        if (divProps.originalTransform) {
          transformBuf.push(divProps.originalTransform);
        }
        if (divProps.paddingTop > 0) {
          paddingBuf.push(`${divProps.paddingTop}px`);
          transformBuf.push(`translateY(${-divProps.paddingTop}px)`);
        } else {
          paddingBuf.push(0);
        }
        if (divProps.paddingRight > 0) {
          paddingBuf.push(`${divProps.paddingRight / divProps.scale}px`);
        } else {
          paddingBuf.push(0);
        }
        if (divProps.paddingBottom > 0) {
          paddingBuf.push(`${divProps.paddingBottom}px`);
        } else {
          paddingBuf.push(0);
        }
        if (divProps.paddingLeft > 0) {
          paddingBuf.push(`${divProps.paddingLeft / divProps.scale}px`);
          transformBuf.push(
            `translateX(${-divProps.paddingLeft / divProps.scale}px)`
          );
        } else {
          paddingBuf.push(0);
        }

        div.style.padding = paddingBuf.join(" ");
        if (transformBuf.length) {
          div.style.transform = transformBuf.join(" ");
        }
      } else {
        div.style.padding = null;
        div.style.transform = divProps.originalTransform;
      }
    }
  }
}

/**
 * @param {TextLayerRenderParameters} renderParameters
 * @returns {TextLayerRenderTask}
 */
function renderTextLayer(renderParameters) {
  const task = new TextLayerRenderTask({
    textContent: renderParameters.textContent,
    textContentStream: renderParameters.textContentStream,
    container: renderParameters.container,
    viewport: renderParameters.viewport,
    textDivs: renderParameters.textDivs,
    textContentItemsStr: renderParameters.textContentItemsStr,
    enhanceTextSelection: renderParameters.enhanceTextSelection,
  });
  task._render(renderParameters.timeout);
  return task;
}

export { renderTextLayer };<|MERGE_RESOLUTION|>--- conflicted
+++ resolved
@@ -59,8 +59,8 @@
   const metrics = ctx.measureText("");
 
   // Both properties aren't available by default in Firefox.
-  let ascent = metrics.fontBoundingBoxAscent;
-  let descent = Math.abs(metrics.fontBoundingBoxDescent);
+    let ascent = metrics?.fontBoundingBoxAscent; // #707 modified by ngx-extended-pdf-viewer
+    let descent = Math.abs(metrics?.fontBoundingBoxDescent); // #707 modified by ngx-extended-pdf-viewer
   if (ascent) {
     ctx.restore();
     const ratio = ascent / (ascent + descent);
@@ -68,43 +68,6 @@
     return ratio;
   }
 
-<<<<<<< HEAD
-  function getAscent(fontFamily, ctx) {
-    const cachedAscent = ascentCache.get(fontFamily);
-    if (cachedAscent) {
-      return cachedAscent;
-    }
-
-    ctx.save();
-    ctx.font = `${DEFAULT_FONT_SIZE}px ${fontFamily}`;
-    const metrics = ctx.measureText("");
-
-    // Both properties aren't available by default in Firefox.
-    let ascent = metrics?.fontBoundingBoxAscent; // #707 modified by ngx-extended-pdf-viewer
-    let descent = Math.abs(metrics?.fontBoundingBoxDescent); // #707 modified by ngx-extended-pdf-viewer
-    if (ascent) {
-      ctx.restore();
-      const ratio = ascent / (ascent + descent);
-      ascentCache.set(fontFamily, ratio);
-      return ratio;
-    }
-
-    // Try basic heuristic to guess ascent/descent.
-    // Draw a g with baseline at 0,0 and then get the line
-    // number where a pixel has non-null red component (starting
-    // from bottom).
-    ctx.strokeStyle = "red";
-    ctx.clearRect(0, 0, DEFAULT_FONT_SIZE, DEFAULT_FONT_SIZE);
-    ctx.strokeText("g", 0, 0);
-    let pixels = ctx.getImageData(0, 0, DEFAULT_FONT_SIZE, DEFAULT_FONT_SIZE)
-      .data;
-    descent = 0;
-    for (let i = pixels.length - 1 - 3; i >= 0; i -= 4) {
-      if (pixels[i] > 0) {
-        descent = Math.ceil(i / 4 / DEFAULT_FONT_SIZE);
-        break;
-      }
-=======
   // Try basic heuristic to guess ascent/descent.
   // Draw a g with baseline at 0,0 and then get the line
   // number where a pixel has non-null red component (starting
@@ -123,7 +86,6 @@
     if (pixels[i] > 0) {
       descent = Math.ceil(i / 4 / DEFAULT_FONT_SIZE);
       break;
->>>>>>> d285580f
     }
   }
 
@@ -673,28 +635,6 @@
           items[i].type === "beginMarkedContentProps" ||
           items[i].type === "beginMarkedContent"
         ) {
-<<<<<<< HEAD
-          this._layoutTextCtx.font = `${fontSize} ${fontFamily}`;
-          this._layoutTextLastFontSize = fontSize;
-          this._layoutTextLastFontFamily = fontFamily;
-        }
-        // Only measure the width for multi-char text divs, see `appendText`.
-        try { // #707 modified by ngx-extended-pdf-viewer
-          const { width } = this._layoutTextCtx.measureText(textDiv.textContent);
-
-          if (width > 0) {
-            textDivProperties.scale = textDivProperties.canvasWidth / width;
-            transform = `scaleX(${textDivProperties.scale})`;
-          }
-        } catch (fingerprintIsBlockedException) {} // #707 modified by ngx-extended-pdf-viewer
-    }
-      if (textDivProperties.angle !== 0) {
-        transform = `rotate(${textDivProperties.angle}deg) ${transform}`;
-      }
-      if (transform.length > 0) {
-        if (this._enhanceTextSelection) {
-          textDivProperties.originalTransform = transform;
-=======
           const parent = this._container;
           this._container = document.createElement("span");
           this._container.classList.add("markedContent");
@@ -704,7 +644,6 @@
           parent.appendChild(this._container);
         } else if (items[i].type === "endMarkedContent") {
           this._container = this._container.parentNode;
->>>>>>> d285580f
         }
         continue;
       }
@@ -733,12 +672,14 @@
         this._layoutTextLastFontFamily = fontFamily;
       }
       // Only measure the width for multi-char text divs, see `appendText`.
-      const { width } = this._layoutTextCtx.measureText(textDiv.textContent);
-
-      if (width > 0) {
-        textDivProperties.scale = textDivProperties.canvasWidth / width;
-        transform = `scaleX(${textDivProperties.scale})`;
-      }
+      try { // #707 modified by ngx-extended-pdf-viewer
+        const { width } = this._layoutTextCtx.measureText(textDiv.textContent);
+
+        if (width > 0) {
+          textDivProperties.scale = textDivProperties.canvasWidth / width;
+          transform = `scaleX(${textDivProperties.scale})`;
+        }
+      } catch (fingerprintIsBlockedException) {} // #707 modified by ngx-extended-pdf-viewer
     }
     if (textDivProperties.angle !== 0) {
       transform = `rotate(${textDivProperties.angle}deg) ${transform}`;
