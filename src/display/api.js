/* Copyright 2012 Mozilla Foundation
 *
 * Licensed under the Apache License, Version 2.0 (the "License");
 * you may not use this file except in compliance with the License.
 * You may obtain a copy of the License at
 *
 *     http://www.apache.org/licenses/LICENSE-2.0
 *
 * Unless required by applicable law or agreed to in writing, software
 * distributed under the License is distributed on an "AS IS" BASIS,
 * WITHOUT WARRANTIES OR CONDITIONS OF ANY KIND, either express or implied.
 * See the License for the specific language governing permissions and
 * limitations under the License.
 */

/**
 * @module pdfjsLib
 */

import {
  AbortException,
  AnnotationMode,
  assert,
  createPromiseCapability,
  getVerbosityLevel,
  info,
  InvalidPDFException,
  isArrayBuffer,
  isSameOrigin,
  MissingPDFException,
  PasswordException,
  RenderingIntentFlag,
  setVerbosityLevel,
  shadow,
  stringToBytes,
  UnexpectedResponseException,
  UnknownErrorException,
  unreachable,
  warn,
} from "../shared/util.js";
import {
  deprecated,
  DOMCanvasFactory,
  DOMCMapReaderFactory,
  DOMStandardFontDataFactory,
  isDataScheme,
  loadScript,
  PageViewport,
  RenderingCancelledException,
  StatTimer,
} from "./display_utils.js";
import { FontFaceObject, FontLoader } from "./font_loader.js";
import {
  NodeCanvasFactory,
  NodeCMapReaderFactory,
  NodeStandardFontDataFactory,
} from "./node_utils.js";
import { AnnotationStorage } from "./annotation_storage.js";
import { CanvasGraphics } from "./canvas.js";
import { GlobalWorkerOptions } from "./worker_options.js";
import { isNodeJS } from "../shared/is_node.js";
import { MessageHandler } from "../shared/message_handler.js";
import { Metadata } from "./metadata.js";
import { OptionalContentConfig } from "./optional_content_config.js";
import { PDFDataTransportStream } from "./transport_stream.js";
import { XfaText } from "./xfa_text.js";

const DEFAULT_RANGE_CHUNK_SIZE = 65536; // 2^16 = 65536
const RENDERING_CANCELLED_TIMEOUT = 100; // ms

// #171 receive options from ngx-extended-pdf-viewer
const ServiceWorkerOptions = {
  showUnverifiedSignatures: false,
};

window.ServiceWorkerOptions = ServiceWorkerOptions;
// #171 end

const DefaultCanvasFactory =
  (typeof PDFJSDev === "undefined" || PDFJSDev.test("GENERIC")) && isNodeJS
    ? NodeCanvasFactory
    : DOMCanvasFactory;
const DefaultCMapReaderFactory =
  (typeof PDFJSDev === "undefined" || PDFJSDev.test("GENERIC")) && isNodeJS
    ? NodeCMapReaderFactory
    : DOMCMapReaderFactory;
const DefaultStandardFontDataFactory =
  (typeof PDFJSDev === "undefined" || PDFJSDev.test("GENERIC")) && isNodeJS
    ? NodeStandardFontDataFactory
    : DOMStandardFontDataFactory;

/**
 * @typedef {function} IPDFStreamFactory
 * @param {DocumentInitParameters} params - The document initialization
 *   parameters. The "url" key is always present.
 * @returns {Promise} A promise, which is resolved with an instance of
 *   {IPDFStream}.
 * @ignore
 */

/**
 * @type IPDFStreamFactory
 * @private
 */
let createPDFNetworkStream;

/**
 * Sets the function that instantiates an {IPDFStream} as an alternative PDF
 * data transport.
 *
 * @param {IPDFStreamFactory} pdfNetworkStreamFactory - The factory function
 *   that takes document initialization parameters (including a "url") and
 *   returns a promise which is resolved with an instance of {IPDFStream}.
 * @ignore
 */
function setPDFNetworkStreamFactory(pdfNetworkStreamFactory) {
  createPDFNetworkStream = pdfNetworkStreamFactory;
}

/**
 * @typedef { Int8Array | Uint8Array | Uint8ClampedArray |
 *            Int16Array | Uint16Array |
 *            Int32Array | Uint32Array | Float32Array |
 *            Float64Array
 * } TypedArray
 */

/**
 * @typedef {Object} RefProxy
 * @property {number} num
 * @property {number} gen
 */

/**
 * Document initialization / loading parameters object.
 *
 * @typedef {Object} DocumentInitParameters
 * @property {string|URL} [url] - The URL of the PDF.
 * @property {TypedArray|Array<number>|string} [data] - Binary PDF data. Use
 *    typed arrays (Uint8Array) to improve the memory usage. If PDF data is
 *    BASE64-encoded, use `atob()` to convert it to a binary string first.
 * @property {Object} [httpHeaders] - Basic authentication headers.
 * @property {boolean} [withCredentials] - Indicates whether or not
 *   cross-site Access-Control requests should be made using credentials such
 *   as cookies or authorization headers. The default is `false`.
 * @property {string} [password] - For decrypting password-protected PDFs.
 * @property {TypedArray} [initialData] - A typed array with the first portion
 *   or all of the pdf data. Used by the extension since some data is already
 *   loaded before the switch to range requests.
 * @property {number} [length] - The PDF file length. It's used for progress
 *   reports and range requests operations.
 * @property {PDFDataRangeTransport} [range] - Allows for using a custom range
 *   transport implementation.
 * @property {number} [rangeChunkSize] - Specify maximum number of bytes fetched
 *   per range request. The default value is {@link DEFAULT_RANGE_CHUNK_SIZE}.
 * @property {PDFWorker} [worker] - The worker that will be used for loading and
 *   parsing the PDF data.
 * @property {number} [verbosity] - Controls the logging level; the constants
 *   from {@link VerbosityLevel} should be used.
 * @property {string} [docBaseUrl] - The base URL of the document, used when
 *   attempting to recover valid absolute URLs for annotations, and outline
 *   items, that (incorrectly) only specify relative URLs.
 * @property {string} [cMapUrl] - The URL where the predefined Adobe CMaps are
 *   located. Include the trailing slash.
 * @property {boolean} [cMapPacked] - Specifies if the Adobe CMaps are binary
 *   packed or not.
 * @property {Object} [CMapReaderFactory] - The factory that will be used when
 *   reading built-in CMap files. Providing a custom factory is useful for
 *   environments without Fetch API or `XMLHttpRequest` support, such as
 *   Node.js. The default value is {DOMCMapReaderFactory}.
 * @property {boolean} [useSystemFonts] - When `true`, fonts that aren't
 *   embedded in the PDF document will fallback to a system font.
 *   The default value is `true` in web environments and `false` in Node.js;
 *   unless `disableFontFace === true` in which case this defaults to `false`
 *   regardless of the environment (to prevent completely broken fonts).
 * @property {string} [standardFontDataUrl] - The URL where the standard font
 *   files are located. Include the trailing slash.
 * @property {Object} [StandardFontDataFactory] - The factory that will be used
 *   when reading the standard font files. Providing a custom factory is useful
 *   for environments without Fetch API or `XMLHttpRequest` support, such as
 *   Node.js. The default value is {DOMStandardFontDataFactory}.
 * @property {boolean} [useWorkerFetch] - Enable using the Fetch API in the
 *   worker-thread when reading CMap and standard font files. When `true`,
 *   the `CMapReaderFactory` and `StandardFontDataFactory` options are ignored.
 *   The default value is `true` in web environments and `false` in Node.js.
 * @property {boolean} [stopAtErrors] - Reject certain promises, e.g.
 *   `getOperatorList`, `getTextContent`, and `RenderTask`, when the associated
 *   PDF data cannot be successfully parsed, instead of attempting to recover
 *   whatever possible of the data. The default value is `false`.
 * @property {number} [maxImageSize] - The maximum allowed image size in total
 *   pixels, i.e. width * height. Images above this value will not be rendered.
 *   Use -1 for no limit, which is also the default value.
 * @property {boolean} [isEvalSupported] - Determines if we can evaluate strings
 *   as JavaScript. Primarily used to improve performance of font rendering, and
 *   when parsing PDF functions. The default value is `true`.
 * @property {boolean} [disableFontFace] - By default fonts are converted to
 *   OpenType fonts and loaded via the Font Loading API or `@font-face` rules.
 *   If disabled, fonts will be rendered using a built-in font renderer that
 *   constructs the glyphs with primitive path commands.
 *   The default value is `false` in web environments and `true` in Node.js.
 * @property {boolean} [fontExtraProperties] - Include additional properties,
 *   which are unused during rendering of PDF documents, when exporting the
 *   parsed font data from the worker-thread. This may be useful for debugging
 *   purposes (and backwards compatibility), but note that it will lead to
 *   increased memory usage. The default value is `false`.
 * @property {boolean} [enableXfa] - Render Xfa forms if any.
 *   The default value is `false`.
 * @property {HTMLDocument} [ownerDocument] - Specify an explicit document
 *   context to create elements with and to load resources, such as fonts,
 *   into. Defaults to the current document.
 * @property {boolean} [disableRange] - Disable range request loading of PDF
 *   files. When enabled, and if the server supports partial content requests,
 *   then the PDF will be fetched in chunks. The default value is `false`.
 * @property {boolean} [disableStream] - Disable streaming of PDF file data.
 *   By default PDF.js attempts to load PDF files in chunks. The default value
 *   is `false`.
 * @property {boolean} [disableAutoFetch] - Disable pre-fetching of PDF file
 *   data. When range requests are enabled PDF.js will automatically keep
 *   fetching more data even if it isn't needed to display the current page.
 *   The default value is `false`.
 *
 *   NOTE: It is also necessary to disable streaming, see above, in order for
 *   disabling of pre-fetching to work correctly.
 * @property {boolean} [pdfBug] - Enables special hooks for debugging PDF.js
 *   (see `web/debugger.js`). The default value is `false`.
 */

/**
 * This is the main entry point for loading a PDF and interacting with it.
 *
 * NOTE: If a URL is used to fetch the PDF data a standard Fetch API call (or
 * XHR as fallback) is used, which means it must follow same origin rules,
 * e.g. no cross-domain requests without CORS.
 *
 * @param {string|URL|TypedArray|PDFDataRangeTransport|DocumentInitParameters}
 *   src - Can be a URL where a PDF file is located, a typed array (Uint8Array)
 *         already populated with data, or a parameter object.
 * @returns {PDFDocumentLoadingTask}
 */
function getDocument(src) {
  const task = new PDFDocumentLoadingTask();

  let source;
  if (typeof src === "string" || src instanceof URL) {
    source = { url: src };
  } else if (isArrayBuffer(src)) {
    source = { data: src };
  } else if (src instanceof PDFDataRangeTransport) {
    source = { range: src };
  } else {
    if (typeof src !== "object") {
      throw new Error(
        "Invalid parameter in getDocument, " +
          "need either string, URL, Uint8Array, or parameter object."
      );
    }
    if (!src.url && !src.data && !src.range) {
      throw new Error(
        "Invalid parameter object: need either .data, .range or .url"
      );
    }
    source = src;
  }
  const baseHref = src.baseHref;
  const params = Object.create(null);
  let rangeTransport = null,
    worker = null;

  for (const key in source) {
    const value = source[key];

    switch (key) {
      case "url":
        if (typeof window !== "undefined") {
          try {
            // The full path is required in the 'url' field.
            // #929/#813 modified by ngx-extended-pdf-viewer
            // to restore the drag'n'drop functionality
            if (baseHref) {
              params[key] = new URL(value, window.location.origin + baseHref).href;
            } else {
              params[key] = new URL(value, window.location).href;
            }
            // #929/#813 end of modification
            continue;
          } catch (ex) {
            warn(`Cannot create valid URL: "${ex}".`);
          }
        } else if (typeof value === "string" || value instanceof URL) {
          params[key] = value.toString(); // Support Node.js environments.
          continue;
        }
        throw new Error(
          "Invalid PDF url data: " +
            "either string or URL-object is expected in the url property."
        );
      case "range":
        rangeTransport = value;
        continue;
      case "worker":
        worker = value;
        continue;
      case "data":
        // Converting string or array-like data to Uint8Array.
        if (
          typeof PDFJSDev !== "undefined" &&
          PDFJSDev.test("GENERIC") &&
          isNodeJS &&
          typeof Buffer !== "undefined" && // eslint-disable-line no-undef
          value instanceof Buffer // eslint-disable-line no-undef
        ) {
          params[key] = new Uint8Array(value);
        } else if (value instanceof Uint8Array) {
          break; // Use the data as-is when it's already a Uint8Array.
        } else if (typeof value === "string") {
          params[key] = stringToBytes(value);
        } else if (
          typeof value === "object" &&
          value !== null &&
          !isNaN(value.length)
        ) {
          params[key] = new Uint8Array(value);
        } else if (isArrayBuffer(value)) {
          params[key] = new Uint8Array(value);
        } else {
          throw new Error(
            "Invalid PDF binary data: either typed array, " +
              "string, or array-like object is expected in the data property."
          );
        }
        continue;
    }
    params[key] = value;
  }

  params.rangeChunkSize = params.rangeChunkSize || DEFAULT_RANGE_CHUNK_SIZE;
  params.CMapReaderFactory =
    params.CMapReaderFactory || DefaultCMapReaderFactory;
  params.StandardFontDataFactory =
    params.StandardFontDataFactory || DefaultStandardFontDataFactory;
  params.ignoreErrors = params.stopAtErrors !== true;
  params.fontExtraProperties = params.fontExtraProperties === true;
  params.pdfBug = params.pdfBug === true;
  params.enableXfa = params.enableXfa === true;

  if (
    typeof params.docBaseUrl !== "string" ||
    isDataScheme(params.docBaseUrl)
  ) {
    // Ignore "data:"-URLs, since they can't be used to recover valid absolute
    // URLs anyway. We want to avoid sending them to the worker-thread, since
    // they contain the *entire* PDF document and can thus be arbitrarily long.
    params.docBaseUrl = null;
  }
  if (!Number.isInteger(params.maxImageSize)) {
    params.maxImageSize = -1;
  }
  if (typeof params.useWorkerFetch !== "boolean") {
    params.useWorkerFetch =
      params.CMapReaderFactory === DOMCMapReaderFactory &&
      params.StandardFontDataFactory === DOMStandardFontDataFactory;
  }
  if (typeof params.isEvalSupported !== "boolean") {
    params.isEvalSupported = true;
  }
  if (typeof params.disableFontFace !== "boolean") {
    params.disableFontFace =
      (typeof PDFJSDev === "undefined" || PDFJSDev.test("GENERIC")) && isNodeJS;
  }
  if (typeof params.useSystemFonts !== "boolean") {
    params.useSystemFonts =
      !(
        (typeof PDFJSDev === "undefined" || PDFJSDev.test("GENERIC")) &&
        isNodeJS
      ) && !params.disableFontFace;
  }
  if (typeof params.ownerDocument === "undefined") {
    params.ownerDocument = globalThis.document;
  }

  if (typeof params.disableRange !== "boolean") {
    params.disableRange = false;
  }
  if (typeof params.disableStream !== "boolean") {
    params.disableStream = false;
  }
  if (typeof params.disableAutoFetch !== "boolean") {
    params.disableAutoFetch = false;
  }

  // Set the main-thread verbosity level.
  setVerbosityLevel(params.verbosity);

  if (!worker) {
    const workerParams = {
      verbosity: params.verbosity,
      port: GlobalWorkerOptions.workerPort,
    };
    // Worker was not provided -- creating and owning our own. If message port
    // is specified in global worker options, using it.
    worker = workerParams.port
      ? PDFWorker.fromPort(workerParams)
      : new PDFWorker(workerParams);
    task._worker = worker;
  }
  const docId = task.docId;
  worker.promise
    .then(function () {
      if (task.destroyed) {
        throw new Error("Loading aborted");
      }

      const workerIdPromise = _fetchDocument(
        worker,
        params,
        rangeTransport,
        docId
      );
      const networkStreamPromise = new Promise(function (resolve) {
        let networkStream;
        if (rangeTransport) {
          networkStream = new PDFDataTransportStream(
            {
              length: params.length,
              initialData: params.initialData,
              progressiveDone: params.progressiveDone,
              contentDispositionFilename: params.contentDispositionFilename,
              disableRange: params.disableRange,
              disableStream: params.disableStream,
            },
            rangeTransport
          );
        } else if (!params.data) {
          networkStream = createPDFNetworkStream({
            url: params.url,
            length: params.length,
            httpHeaders: params.httpHeaders,
            withCredentials: params.withCredentials,
            rangeChunkSize: params.rangeChunkSize,
            disableRange: params.disableRange,
            disableStream: params.disableStream,
          });
        }
        resolve(networkStream);
      });

      return Promise.all([workerIdPromise, networkStreamPromise]).then(
        function ([workerId, networkStream]) {
          if (task.destroyed) {
            throw new Error("Loading aborted");
          }

          const messageHandler = new MessageHandler(
            docId,
            workerId,
            worker.port
          );
          messageHandler.postMessageTransfers = worker.postMessageTransfers;
          const transport = new WorkerTransport(
            messageHandler,
            task,
            networkStream,
            params
          );
          task._transport = transport;
          // #171 receive options from ngx-extended-pdf-viewer
          messageHandler.send(
            "showUnverifiedSignatures",
            window.ServiceWorkerOptions.showUnverifiedSignatures
          );
          // #171 end of receive options from ngx-extended-pdf-viewer
          messageHandler.send("Ready", null);
        }
      );
    })
    .catch(task._capability.reject);

  return task;
}

/**
 * Starts fetching of specified PDF document/data.
 *
 * @param {PDFWorker} worker
 * @param {Object} source
 * @param {PDFDataRangeTransport} pdfDataRangeTransport
 * @param {string} docId - Unique document ID, used in `MessageHandler`.
 * @returns {Promise<string>} A promise that is resolved when the worker ID of
 *   the `MessageHandler` is known.
 * @private
 */
async function _fetchDocument(worker, source, pdfDataRangeTransport, docId) {
  if (worker.destroyed) {
    throw new Error("Worker was destroyed");
  }

  if (pdfDataRangeTransport) {
    source.length = pdfDataRangeTransport.length;
    source.initialData = pdfDataRangeTransport.initialData;
    source.progressiveDone = pdfDataRangeTransport.progressiveDone;
    source.contentDispositionFilename =
      pdfDataRangeTransport.contentDispositionFilename;
  }
  // #376 modified by ngx-extended-pdf-viewer
  let cMapUrl = source.cMapUrl;
  if (cMapUrl.constructor.name === "Function") {
    cMapUrl = cMapUrl();
  }
  const workerId = await worker.messageHandler.sendWithPromise(
    "GetDocRequest",
    {
      docId,
      apiVersion:
        typeof PDFJSDev !== "undefined" && !PDFJSDev.test("TESTING")
          ? PDFJSDev.eval("BUNDLE_VERSION")
          : null,
      // Only send the required properties, and *not* the entire object.
      source: {
        data: source.data,
        url: source.url,
        password: source.password,
        disableAutoFetch: source.disableAutoFetch,
        rangeChunkSize: source.rangeChunkSize,
        length: source.length,
      },
      maxImageSize: source.maxImageSize,
      disableFontFace: source.disableFontFace,
      postMessageTransfers: worker.postMessageTransfers,
      docBaseUrl: source.docBaseUrl,
      ignoreErrors: source.ignoreErrors,
      isEvalSupported: source.isEvalSupported,
      fontExtraProperties: source.fontExtraProperties,
      enableXfa: source.enableXfa,
      useSystemFonts: source.useSystemFonts,
      cMapUrl: source.useWorkerFetch ? cMapUrl : null,
      standardFontDataUrl: source.useWorkerFetch
        ? source.standardFontDataUrl
        : null,
    }
  );

  if (worker.destroyed) {
    throw new Error("Worker was destroyed");
  }
  return workerId;
}

/**
 * @typedef {Object} OnProgressParameters
 * @property {number} loaded - Currently loaded number of bytes.
 * @property {number} total - Total number of bytes in the PDF file.
 */

/**
 * The loading task controls the operations required to load a PDF document
 * (such as network requests) and provides a way to listen for completion,
 * after which individual pages can be rendered.
 */
class PDFDocumentLoadingTask {
  static get idCounters() {
    return shadow(this, "idCounters", { doc: 0 });
  }

  constructor() {
    this._capability = createPromiseCapability();
    this._transport = null;
    this._worker = null;

    /**
     * Unique identifier for the document loading task.
     * @type {string}
     */
    this.docId = `d${PDFDocumentLoadingTask.idCounters.doc++}`;

    /**
     * Whether the loading task is destroyed or not.
     * @type {boolean}
     */
    this.destroyed = false;

    /**
     * Callback to request a password if a wrong or no password was provided.
     * The callback receives two parameters: a function that should be called
     * with the new password, and a reason (see {@link PasswordResponses}).
     * @type {function}
     */
    this.onPassword = null;

    /**
     * Callback to be able to monitor the loading progress of the PDF file
     * (necessary to implement e.g. a loading bar).
     * The callback receives an {@link OnProgressParameters} argument.
     * @type {function}
     */
    this.onProgress = null;

    /**
     * Callback for when an unsupported feature is used in the PDF document.
     * The callback receives an {@link UNSUPPORTED_FEATURES} argument.
     * @type {function}
     */
    this.onUnsupportedFeature = null;
  }

  /**
   * Promise for document loading task completion.
   * @type {Promise<PDFDocumentProxy>}
   */
  get promise() {
    return this._capability.promise;
  }

  /**
   * Abort all network requests and destroy the worker.
   * @returns {Promise<void>} A promise that is resolved when destruction is
   *   completed.
   */
  async destroy() {
    this.destroyed = true;
    await this._transport?.destroy();

    this._transport = null;
    if (this._worker) {
      this._worker.destroy();
      this._worker = null;
    }
  }
}

/**
 * Abstract class to support range requests file loading.
 */
class PDFDataRangeTransport {
  /**
   * @param {number} length
   * @param {Uint8Array} initialData
   * @param {boolean} [progressiveDone]
   * @param {string} [contentDispositionFilename]
   */
  constructor(
    length,
    initialData,
    progressiveDone = false,
    contentDispositionFilename = null
  ) {
    this.length = length;
    this.initialData = initialData;
    this.progressiveDone = progressiveDone;
    this.contentDispositionFilename = contentDispositionFilename;

    this._rangeListeners = [];
    this._progressListeners = [];
    this._progressiveReadListeners = [];
    this._progressiveDoneListeners = [];
    this._readyCapability = createPromiseCapability();
  }

  addRangeListener(listener) {
    this._rangeListeners.push(listener);
  }

  addProgressListener(listener) {
    this._progressListeners.push(listener);
  }

  addProgressiveReadListener(listener) {
    this._progressiveReadListeners.push(listener);
  }

  addProgressiveDoneListener(listener) {
    this._progressiveDoneListeners.push(listener);
  }

  onDataRange(begin, chunk) {
    for (const listener of this._rangeListeners) {
      listener(begin, chunk);
    }
  }

  onDataProgress(loaded, total) {
    this._readyCapability.promise.then(() => {
      for (const listener of this._progressListeners) {
        listener(loaded, total);
      }
    });
  }

  onDataProgressiveRead(chunk) {
    this._readyCapability.promise.then(() => {
      for (const listener of this._progressiveReadListeners) {
        listener(chunk);
      }
    });
  }

  onDataProgressiveDone() {
    this._readyCapability.promise.then(() => {
      for (const listener of this._progressiveDoneListeners) {
        listener();
      }
    });
  }

  transportReady() {
    this._readyCapability.resolve();
  }

  requestDataRange(begin, end) {
    unreachable("Abstract method PDFDataRangeTransport.requestDataRange");
  }

  abort() {}
}

/**
 * Proxy to a `PDFDocument` in the worker thread.
 */
class PDFDocumentProxy {
  constructor(pdfInfo, transport) {
    this._pdfInfo = pdfInfo;
    this._transport = transport;

    if (typeof PDFJSDev === "undefined" || PDFJSDev.test("GENERIC")) {
      Object.defineProperty(this, "fingerprint", {
        get() {
          deprecated(
            "`PDFDocumentProxy.fingerprint`, " +
              "please use `PDFDocumentProxy.fingerprints` instead."
          );
          return this.fingerprints[0];
        },
      });
    }
  }

  /**
   * @type {AnnotationStorage} Storage for annotation data in forms.
   */
  get annotationStorage() {
    return this._transport.annotationStorage;
  }

  /**
   * @type {number} Total number of pages in the PDF file.
   */
  get numPages() {
    return this._pdfInfo.numPages;
  }

  /**
   * @type {Array<string, string|null>} A (not guaranteed to be) unique ID to
   *   identify the PDF document.
   *   NOTE: The first element will always be defined for all PDF documents,
   *   whereas the second element is only defined for *modified* PDF documents.
   */
  get fingerprints() {
    return this._pdfInfo.fingerprints;
  }

  /**
   * @type {boolean} True if only XFA form.
   */
  get isPureXfa() {
    return !!this._transport._htmlForXfa;
  }

  /**
   * NOTE: This is (mostly) intended to support printing of XFA forms.
   *
   * @type {Object | null} An object representing a HTML tree structure
   *   to render the XFA, or `null` when no XFA form exists.
   */
  get allXfaHtml() {
    return this._transport._htmlForXfa;
  }

  /**
   * @param {number} pageNumber - The page number to get. The first page is 1.
   * @returns {Promise<PDFPageProxy>} A promise that is resolved with
   *   a {@link PDFPageProxy} object.
   */
  getPage(pageNumber) {
    return this._transport.getPage(pageNumber);
  }

  /**
   * @param {RefProxy} ref - The page reference.
   * @returns {Promise<number>} A promise that is resolved with the page index,
   *   starting from zero, that is associated with the reference.
   */
  getPageIndex(ref) {
    return this._transport.getPageIndex(ref);
  }

  /**
   * @returns {Promise<Object<string, Array<any>>>} A promise that is resolved
   *   with a mapping from named destinations to references.
   *
   * This can be slow for large documents. Use `getDestination` instead.
   */
  getDestinations() {
    return this._transport.getDestinations();
  }

  /**
   * @param {string} id - The named destination to get.
   * @returns {Promise<Array<any> | null>} A promise that is resolved with all
   *   information of the given named destination, or `null` when the named
   *   destination is not present in the PDF file.
   */
  getDestination(id) {
    return this._transport.getDestination(id);
  }

  /**
   * @returns {Promise<Array<string> | null>} A promise that is resolved with
   *   an {Array} containing the page labels that correspond to the page
   *   indexes, or `null` when no page labels are present in the PDF file.
   */
  getPageLabels() {
    return this._transport.getPageLabels();
  }

  /**
   * @returns {Promise<string>} A promise that is resolved with a {string}
   *   containing the page layout name.
   */
  getPageLayout() {
    return this._transport.getPageLayout();
  }

  /**
   * @returns {Promise<string>} A promise that is resolved with a {string}
   *   containing the page mode name.
   */
  getPageMode() {
    return this._transport.getPageMode();
  }

  /**
   * @returns {Promise<Object | null>} A promise that is resolved with an
   *   {Object} containing the viewer preferences, or `null` when no viewer
   *   preferences are present in the PDF file.
   */
  getViewerPreferences() {
    return this._transport.getViewerPreferences();
  }

  /**
   * @returns {Promise<any | null>} A promise that is resolved with an {Array}
   *   containing the destination, or `null` when no open action is present
   *   in the PDF.
   */
  getOpenAction() {
    return this._transport.getOpenAction();
  }

  /**
   * @returns {Promise<any>} A promise that is resolved with a lookup table
   *   for mapping named attachments to their content.
   */
  getAttachments() {
    return this._transport.getAttachments();
  }

  /**
   * @returns {Promise<Array<string> | null>} A promise that is resolved with
   *   an {Array} of all the JavaScript strings in the name tree, or `null`
   *   if no JavaScript exists.
   */
  getJavaScript() {
    return this._transport.getJavaScript();
  }

  /**
   * @returns {Promise<Object | null>} A promise that is resolved with
   *   an {Object} with the JavaScript actions:
   *     - from the name tree (like getJavaScript);
   *     - from A or AA entries in the catalog dictionary.
   *   , or `null` if no JavaScript exists.
   */
  getJSActions() {
    return this._transport.getDocJSActions();
  }

  /**
   * @typedef {Object} OutlineNode
   * @property {string} title
   * @property {boolean} bold
   * @property {boolean} italic
   * @property {Uint8ClampedArray} color - The color in RGB format to use for
   *   display purposes.
   * @property {string | Array<any> | null} dest
   * @property {string | null} url
   * @property {string | undefined} unsafeUrl
   * @property {boolean | undefined} newWindow
   * @property {number | undefined} count
   * @property {Array<OutlineNode>} items
   */

  /**
   * @returns {Promise<Array<OutlineNode>>} A promise that is resolved with an
   *   {Array} that is a tree outline (if it has one) of the PDF file.
   */
  getOutline() {
    return this._transport.getOutline();
  }

  /**
   * @returns {Promise<OptionalContentConfig>} A promise that is resolved with
   *   an {@link OptionalContentConfig} that contains all the optional content
   *   groups (assuming that the document has any).
   */
  getOptionalContentConfig() {
    return this._transport.getOptionalContentConfig();
  }

  /**
   * @returns {Promise<Array<number> | null>} A promise that is resolved with
   *   an {Array} that contains the permission flags for the PDF document, or
   *   `null` when no permissions are present in the PDF file.
   */
  getPermissions() {
    return this._transport.getPermissions();
  }

  /**
   * @returns {Promise<{ info: Object, metadata: Metadata }>} A promise that is
   *   resolved with an {Object} that has `info` and `metadata` properties.
   *   `info` is an {Object} filled with anything available in the information
   *   dictionary and similarly `metadata` is a {Metadata} object with
   *   information from the metadata section of the PDF.
   */
  getMetadata() {
    return this._transport.getMetadata();
  }

  /**
   * @typedef {Object} MarkInfo
   * Properties correspond to Table 321 of the PDF 32000-1:2008 spec.
   * @property {boolean} Marked
   * @property {boolean} UserProperties
   * @property {boolean} Suspects
   */

  /**
   * @returns {Promise<MarkInfo | null>} A promise that is resolved with
   *   a {MarkInfo} object that contains the MarkInfo flags for the PDF
   *   document, or `null` when no MarkInfo values are present in the PDF file.
   */
  getMarkInfo() {
    return this._transport.getMarkInfo();
  }

  /**
   * @returns {Promise<TypedArray>} A promise that is resolved with a
   *   {TypedArray} that has the raw data from the PDF.
   */
  getData() {
    return this._transport.getData();
  }

  /**
   * @returns {Promise<{ length: number }>} A promise that is resolved when the
   *   document's data is loaded. It is resolved with an {Object} that contains
   *   the `length` property that indicates size of the PDF data in bytes.
   */
  getDownloadInfo() {
    return this._transport.downloadInfoCapability.promise;
  }

  /**
   * @typedef {Object} PDFDocumentStats
   * @property {Object<string, boolean>} streamTypes - Used stream types in the
   *   document (an item is set to true if specific stream ID was used in the
   *   document).
   * @property {Object<string, boolean>} fontTypes - Used font types in the
   *   document (an item is set to true if specific font ID was used in the
   *   document).
   */

  /**
   * @returns {Promise<PDFDocumentStats>} A promise this is resolved with
   *   current statistics about document structures (see
   *   {@link PDFDocumentStats}).
   */
  getStats() {
    return this._transport.getStats();
  }

  /**
   * Cleans up resources allocated by the document on both the main and worker
   * threads.
   *
   * NOTE: Do not, under any circumstances, call this method when rendering is
   * currently ongoing since that may lead to rendering errors.
   *
   * @param {boolean} [keepLoadedFonts] - Let fonts remain attached to the DOM.
   *   NOTE: This will increase persistent memory usage, hence don't use this
   *   option unless absolutely necessary. The default value is `false`.
   * @returns {Promise} A promise that is resolved when clean-up has finished.
   */
  cleanup(keepLoadedFonts = false) {
    return this._transport.startCleanup(keepLoadedFonts || this.isPureXfa);
  }

  /**
   * Destroys the current document instance and terminates the worker.
   */
  destroy() {
    return this.loadingTask.destroy();
  }

  /**
   * @type {DocumentInitParameters} A subset of the current
   *   {DocumentInitParameters}, which are needed in the viewer.
   */
  get loadingParams() {
    return this._transport.loadingParams;
  }

  /**
   * @type {PDFDocumentLoadingTask} The loadingTask for the current document.
   */
  get loadingTask() {
    return this._transport.loadingTask;
  }

  /**
   * @returns {Promise<Uint8Array>} A promise that is resolved with a
   *   {Uint8Array} containing the full data of the saved document.
   */
  saveDocument() {
    if (
      (typeof PDFJSDev === "undefined" || PDFJSDev.test("GENERIC")) &&
      this._transport.annotationStorage.size <= 0
    ) {
      deprecated(
        "saveDocument called while `annotationStorage` is empty, " +
          "please use the getData-method instead."
      );
    }
    return this._transport.saveDocument();
  }

  /**
   * @returns {Promise<Object<string, Array<Object>> | null>} A promise that is
   *   resolved with an {Object} containing /AcroForm field data for the JS
   *   sandbox, or `null` when no field data is present in the PDF file.
   */
  getFieldObjects() {
    return this._transport.getFieldObjects();
  }

  /**
   * @returns {Promise<boolean>} A promise that is resolved with `true`
   *   if some /AcroForm fields have JavaScript actions.
   */
  hasJSActions() {
    return this._transport.hasJSActions();
  }

  /**
   * @returns {Promise<Array<string> | null>} A promise that is resolved with an
   *   {Array<string>} containing IDs of annotations that have a calculation
   *   action, or `null` when no such annotations are present in the PDF file.
   */
  getCalculationOrderIds() {
    return this._transport.getCalculationOrderIds();
  }
}

/**
 * Page getViewport parameters.
 *
 * @typedef {Object} GetViewportParameters
 * @property {number} scale - The desired scale of the viewport.
 * @property {number} [rotation] - The desired rotation, in degrees, of
 *   the viewport. If omitted it defaults to the page rotation.
 * @property {number} [offsetX] - The horizontal, i.e. x-axis, offset.
 *   The default value is `0`.
 * @property {number} [offsetY] - The vertical, i.e. y-axis, offset.
 *   The default value is `0`.
 * @property {boolean} [dontFlip] - If true, the y-axis will not be
 *   flipped. The default value is `false`.
 */

/**
 * Page getTextContent parameters.
 *
 * @typedef {Object} getTextContentParameters
 * @property {boolean} normalizeWhitespace - Replaces all occurrences of
 *   whitespace with standard spaces (0x20). The default value is `false`.
 * @property {boolean} disableCombineTextItems - Do not attempt to combine
 *   same line {@link TextItem}'s. The default value is `false`.
 * @property {boolean} [includeMarkedContent] - When true include marked
 *   content items in the items array of TextContent. The default is `false`.
 */

/**
 * Page text content.
 *
 * @typedef {Object} TextContent
 * @property {Array<TextItem | TextMarkedContent>} items - Array of
 *   {@link TextItem} and {@link TextMarkedContent} objects. TextMarkedContent
 *   items are included when includeMarkedContent is true.
 * @property {Object<string, TextStyle>} styles - {@link TextStyle} objects,
 *   indexed by font name.
 */

/**
 * Page text content part.
 *
 * @typedef {Object} TextItem
 * @property {string} str - Text content.
 * @property {string} dir - Text direction: 'ttb', 'ltr' or 'rtl'.
 * @property {Array<any>} transform - Transformation matrix.
 * @property {number} width - Width in device space.
 * @property {number} height - Height in device space.
 * @property {string} fontName - Font name used by PDF.js for converted font.
 * @property {boolean} hasEOL - Indicating if the text content is followed by a
 *   line-break.
 */

/**
 * Page text marked content part.
 *
 * @typedef {Object} TextMarkedContent
 * @property {string} type - Either 'beginMarkedContent',
 *   'beginMarkedContentProps', or 'endMarkedContent'.
 * @property {string} id - The marked content identifier. Only used for type
 *   'beginMarkedContentProps'.
 */

/**
 * Text style.
 *
 * @typedef {Object} TextStyle
 * @property {number} ascent - Font ascent.
 * @property {number} descent - Font descent.
 * @property {boolean} vertical - Whether or not the text is in vertical mode.
 * @property {string} fontFamily - The possible font family.
 */

/**
 * Page annotation parameters.
 *
 * @typedef {Object} GetAnnotationsParameters
 * @property {string} [intent] - Determines the annotations that are fetched,
 *   can be 'display' (viewable annotations), 'print' (printable annotations),
 *   or 'any' (all annotations). The default value is 'display'.
 */

/**
 * Page render parameters.
 *
 * @typedef {Object} RenderParameters
 * @property {Object} canvasContext - A 2D context of a DOM Canvas object.
 * @property {PageViewport} viewport - Rendering viewport obtained by calling
 *   the `PDFPageProxy.getViewport` method.
 * @property {string} [intent] - Rendering intent, can be 'display', 'print',
 *   or 'any'. The default value is 'display'.
 * @property {number} [annotationMode] Controls which annotations are rendered
 *   onto the canvas, for annotations with appearance-data; the values from
 *   {@link AnnotationMode} should be used. The following values are supported:
 *    - `AnnotationMode.DISABLE`, which disables all annotations.
 *    - `AnnotationMode.ENABLE`, which includes all possible annotations (thus
 *      it also depends on the `intent`-option, see above).
 *    - `AnnotationMode.ENABLE_FORMS`, which excludes annotations that contain
 *      interactive form elements (those will be rendered in the display layer).
 *    - `AnnotationMode.ENABLE_STORAGE`, which includes all possible annotations
 *      (as above) but where interactive form elements are updated with data
 *      from the {@link AnnotationStorage}-instance; useful e.g. for printing.
 *   The default value is `AnnotationMode.ENABLE`.
 * @property {Array<any>} [transform] - Additional transform, applied just
 *   before viewport transform.
 * @property {Object} [imageLayer] - An object that has `beginLayout`,
 *   `endLayout` and `appendImage` functions.
 * @property {Object} [canvasFactory] - The factory instance that will be used
 *   when creating canvases. The default value is {new DOMCanvasFactory()}.
 * @property {Object | string} [background] - Background to use for the canvas.
 *   Any valid `canvas.fillStyle` can be used: a `DOMString` parsed as CSS
 *   <color> value, a `CanvasGradient` object (a linear or radial gradient) or
 *   a `CanvasPattern` object (a repetitive image). The default value is
 *   'rgb(255,255,255)'.
 * @property {Promise<OptionalContentConfig>} [optionalContentConfigPromise] -
 *   A promise that should resolve with an {@link OptionalContentConfig}
 *   created from `PDFDocumentProxy.getOptionalContentConfig`. If `null`,
 *   the configuration will be fetched automatically with the default visibility
 *   states set.
 */

/**
 * Page getOperatorList parameters.
 *
 * @typedef {Object} GetOperatorListParameters
 * @property {string} [intent] - Rendering intent, can be 'display', 'print',
 *   or 'any'. The default value is 'display'.
 * @property {number} [annotationMode] Controls which annotations are included
 *   in the operatorList, for annotations with appearance-data; the values from
 *   {@link AnnotationMode} should be used. The following values are supported:
 *    - `AnnotationMode.DISABLE`, which disables all annotations.
 *    - `AnnotationMode.ENABLE`, which includes all possible annotations (thus
 *      it also depends on the `intent`-option, see above).
 *    - `AnnotationMode.ENABLE_FORMS`, which excludes annotations that contain
 *      interactive form elements (those will be rendered in the display layer).
 *    - `AnnotationMode.ENABLE_STORAGE`, which includes all possible annotations
 *      (as above) but where interactive form elements are updated with data
 *      from the {@link AnnotationStorage}-instance; useful e.g. for printing.
 *   The default value is `AnnotationMode.ENABLE`.
 */

/**
 * Structure tree node. The root node will have a role "Root".
 *
 * @typedef {Object} StructTreeNode
 * @property {Array<StructTreeNode | StructTreeContent>} children - Array of
 *   {@link StructTreeNode} and {@link StructTreeContent} objects.
 * @property {string} role - element's role, already mapped if a role map exists
 * in the PDF.
 */

/**
 * Structure tree content.
 *
 * @typedef {Object} StructTreeContent
 * @property {string} type - either "content" for page and stream structure
 *   elements or "object" for object references.
 * @property {string} id - unique id that will map to the text layer.
 */

/**
 * PDF page operator list.
 *
 * @typedef {Object} PDFOperatorList
 * @property {Array<number>} fnArray - Array containing the operator functions.
 * @property {Array<any>} argsArray - Array containing the arguments of the
 *   functions.
 */

/**
 * Proxy to a `PDFPage` in the worker thread.
 */
class PDFPageProxy {
  constructor(pageIndex, pageInfo, transport, ownerDocument, pdfBug = false) {
    this._pageIndex = pageIndex;
    this._pageInfo = pageInfo;
    this._ownerDocument = ownerDocument;
    this._transport = transport;
    this._stats = pdfBug ? new StatTimer() : null;
    this._pdfBug = pdfBug;
    this.commonObjs = transport.commonObjs;
    this.objs = new PDFObjects();

    this.cleanupAfterRender = false;
    this.pendingCleanup = false;
    this._intentStates = new Map();
    this._annotationPromises = new Map();
    this.destroyed = false;
  }

  /**
   * @type {number} Page number of the page. First page is 1.
   */
  get pageNumber() {
    return this._pageIndex + 1;
  }

  /**
   * @type {number} The number of degrees the page is rotated clockwise.
   */
  get rotate() {
    return this._pageInfo.rotate;
  }

  /**
   * @type {RefProxy | null} The reference that points to this page.
   */
  get ref() {
    return this._pageInfo.ref;
  }

  /**
   * @type {number} The default size of units in 1/72nds of an inch.
   */
  get userUnit() {
    return this._pageInfo.userUnit;
  }

  /**
   * @type {Array<number>} An array of the visible portion of the PDF page in
   *   user space units [x1, y1, x2, y2].
   */
  get view() {
    return this._pageInfo.view;
  }

  /**
   * @param {GetViewportParameters} params - Viewport parameters.
   * @returns {PageViewport} Contains 'width' and 'height' properties
   *   along with transforms required for rendering.
   */
  getViewport({
    scale,
    rotation = this.rotate,
    offsetX = 0,
    offsetY = 0,
    dontFlip = false,
  } = {}) {
    return new PageViewport({
      viewBox: this.view,
      scale,
      rotation,
      offsetX,
      offsetY,
      dontFlip,
    });
  }

  /**
   * @param {GetAnnotationsParameters} params - Annotation parameters.
   * @returns {Promise<Array<any>>} A promise that is resolved with an
   *   {Array} of the annotation objects.
   */
  getAnnotations({ intent = "display" } = {}) {
    const intentArgs = this._transport.getRenderingIntent(intent);

    let promise = this._annotationPromises.get(intentArgs.cacheKey);
    if (!promise) {
      promise = this._transport.getAnnotations(
        this._pageIndex,
        intentArgs.renderingIntent
      );
      this._annotationPromises.set(intentArgs.cacheKey, promise);

      if (typeof PDFJSDev === "undefined" || PDFJSDev.test("GENERIC")) {
        promise = promise.then(annotations => {
          for (const annotation of annotations) {
            if (annotation.titleObj !== undefined) {
              Object.defineProperty(annotation, "title", {
                get() {
                  deprecated(
                    "`title`-property on annotation, please use `titleObj` instead."
                  );
                  return annotation.titleObj.str;
                },
              });
            }
            if (annotation.contentsObj !== undefined) {
              Object.defineProperty(annotation, "contents", {
                get() {
                  deprecated(
                    "`contents`-property on annotation, please use `contentsObj` instead."
                  );
                  return annotation.contentsObj.str;
                },
              });
            }
          }
          return annotations;
        });
      }
    }
    return promise;
  }

  /**
   * @returns {Promise<Object>} A promise that is resolved with an
   *   {Object} with JS actions.
   */
  getJSActions() {
    return (this._jsActionsPromise ||= this._transport.getPageJSActions(
      this._pageIndex
    ));
  }

  /**
   * @returns {Promise<Object | null>} A promise that is resolved with
   *   an {Object} with a fake DOM object (a tree structure where elements
   *   are {Object} with a name, attributes (class, style, ...), value and
   *   children, very similar to a HTML DOM tree), or `null` if no XFA exists.
   */
  async getXfa() {
    return this._transport._htmlForXfa?.children[this._pageIndex] || null;
  }

  /**
   * Begins the process of rendering a page to the desired context.
   *
   * @param {RenderParameters} params - Page render parameters.
   * @returns {RenderTask} An object that contains a promise that is
   *   resolved when the page finishes rendering.
   */
  render({
    canvasContext,
    viewport,
    intent = "display",
    annotationMode = AnnotationMode.ENABLE,
    transform = null,
    imageLayer = null,
    canvasFactory = null,
    background = null,
    optionalContentConfigPromise = null,
  }) {
    if (typeof PDFJSDev !== "undefined" && PDFJSDev.test("GENERIC")) {
      if (arguments[0]?.renderInteractiveForms !== undefined) {
        deprecated(
          "render no longer accepts the `renderInteractiveForms`-option, " +
            "please use the `annotationMode`-option instead."
        );
        if (
          arguments[0].renderInteractiveForms === true &&
          annotationMode === AnnotationMode.ENABLE
        ) {
          annotationMode = AnnotationMode.ENABLE_FORMS;
        }
      }
      if (arguments[0]?.includeAnnotationStorage !== undefined) {
        deprecated(
          "render no longer accepts the `includeAnnotationStorage`-option, " +
            "please use the `annotationMode`-option instead."
        );
        if (
          arguments[0].includeAnnotationStorage === true &&
          annotationMode === AnnotationMode.ENABLE
        ) {
          annotationMode = AnnotationMode.ENABLE_STORAGE;
        }
      }
    }

    if (this._stats) {
      this._stats.time("Overall");
    }

    const intentArgs = this._transport.getRenderingIntent(
      intent,
      annotationMode
    );
    // If there was a pending destroy, cancel it so no cleanup happens during
    // this call to render.
    this.pendingCleanup = false;

    if (!optionalContentConfigPromise) {
      optionalContentConfigPromise = this._transport.getOptionalContentConfig();
    }

    let intentState = this._intentStates.get(intentArgs.cacheKey);
    if (!intentState) {
      intentState = Object.create(null);
      this._intentStates.set(intentArgs.cacheKey, intentState);
    }

    // Ensure that a pending `streamReader` cancel timeout is always aborted.
    if (intentState.streamReaderCancelTimeout) {
      clearTimeout(intentState.streamReaderCancelTimeout);
      intentState.streamReaderCancelTimeout = null;
    }

    const canvasFactoryInstance =
      canvasFactory ||
      new DefaultCanvasFactory({ ownerDocument: this._ownerDocument });
    const intentPrint = !!(
      intentArgs.renderingIntent & RenderingIntentFlag.PRINT
    );

    // If there's no displayReadyCapability yet, then the operatorList
    // was never requested before. Make the request and create the promise.
    if (!intentState.displayReadyCapability) {
      intentState.displayReadyCapability = createPromiseCapability();
      intentState.operatorList = {
        fnArray: [],
        argsArray: [],
        lastChunk: false,
      };

      if (this._stats) {
        this._stats.time("Page Request");
      }
      this._pumpOperatorList(intentArgs);
    }

    const complete = error => {
      intentState.renderTasks.delete(internalRenderTask);

      // Attempt to reduce memory usage during *printing*, by always running
      // cleanup once rendering has finished (regardless of cleanupAfterRender).
      if (this.cleanupAfterRender || intentPrint) {
        this.pendingCleanup = true;
      }
      this._tryCleanup();

      if (error) {
        internalRenderTask.capability.reject(error);

        this._abortOperatorList({
          intentState,
          reason: error instanceof Error ? error : new Error(error),
        });
      } else {
        internalRenderTask.capability.resolve();
      }
      if (this._stats) {
        this._stats.timeEnd("Rendering");
        this._stats.timeEnd("Overall");
      }
    };

    const internalRenderTask = new InternalRenderTask({
      callback: complete,
      // Only include the required properties, and *not* the entire object.
      params: {
        canvasContext,
        viewport,
        transform,
        imageLayer,
        background,
      },
      objs: this.objs,
      commonObjs: this.commonObjs,
      operatorList: intentState.operatorList,
      pageIndex: this._pageIndex,
      canvasFactory: canvasFactoryInstance,
      useRequestAnimationFrame: !intentPrint,
      pdfBug: this._pdfBug,
    });

    (intentState.renderTasks ||= new Set()).add(internalRenderTask);
    const renderTask = internalRenderTask.task;

    Promise.all([
      intentState.displayReadyCapability.promise,
      optionalContentConfigPromise,
    ])
      .then(([transparency, optionalContentConfig]) => {
        if (this.pendingCleanup) {
          complete();
          return;
        }
        if (this._stats) {
          this._stats.time("Rendering");
        }
        internalRenderTask.initializeGraphics({
          transparency,
          optionalContentConfig,
        });
        internalRenderTask.operatorListChanged();
      })
      .catch(complete);

    return renderTask;
  }

  /**
   * @param {GetOperatorListParameters} params - Page getOperatorList
   *   parameters.
   * @returns {Promise<PDFOperatorList>} A promise resolved with an
   *   {@link PDFOperatorList} object that represents the page's operator list.
   */
  getOperatorList({
    intent = "display",
    annotationMode = AnnotationMode.ENABLE,
  } = {}) {
    function operatorListChanged() {
      if (intentState.operatorList.lastChunk) {
        intentState.opListReadCapability.resolve(intentState.operatorList);

        intentState.renderTasks.delete(opListTask);
      }
    }

    const intentArgs = this._transport.getRenderingIntent(
      intent,
      annotationMode,
      /* isOpList = */ true
    );
    let intentState = this._intentStates.get(intentArgs.cacheKey);
    if (!intentState) {
      intentState = Object.create(null);
      this._intentStates.set(intentArgs.cacheKey, intentState);
    }
    let opListTask;

    if (!intentState.opListReadCapability) {
      opListTask = Object.create(null);
      opListTask.operatorListChanged = operatorListChanged;
      intentState.opListReadCapability = createPromiseCapability();
      (intentState.renderTasks ||= new Set()).add(opListTask);
      intentState.operatorList = {
        fnArray: [],
        argsArray: [],
        lastChunk: false,
      };

      if (this._stats) {
        this._stats.time("Page Request");
      }
      this._pumpOperatorList(intentArgs);
    }
    return intentState.opListReadCapability.promise;
  }

  /**
   * @param {getTextContentParameters} params - getTextContent parameters.
   * @returns {ReadableStream} Stream for reading text content chunks.
   */
  streamTextContent({
    normalizeWhitespace = false,
    disableCombineTextItems = false,
    includeMarkedContent = false,
  } = {}) {
    const TEXT_CONTENT_CHUNK_SIZE = 100;

    return this._transport.messageHandler.sendWithStream(
      "GetTextContent",
      {
        pageIndex: this._pageIndex,
        normalizeWhitespace: normalizeWhitespace === true,
        combineTextItems: disableCombineTextItems !== true,
        includeMarkedContent: includeMarkedContent === true,
      },
      {
        highWaterMark: TEXT_CONTENT_CHUNK_SIZE,
        size(textContent) {
          return textContent.items.length;
        },
      }
    );
  }

  /**
   * @param {getTextContentParameters} params - getTextContent parameters.
   * @returns {Promise<TextContent>} A promise that is resolved with a
   *   {@link TextContent} object that represents the page's text content.
   */
  getTextContent(params = {}) {
    if (this._transport._htmlForXfa) {
      // TODO: We need to revisit this once the XFA foreground patch lands and
      // only do this for non-foreground XFA.
      return this.getXfa().then(xfa => {
        return XfaText.textContent(xfa);
      });
    }
    const readableStream = this.streamTextContent(params);

    return new Promise(function (resolve, reject) {
      function pump() {
        reader.read().then(function ({ value, done }) {
          if (done) {
            resolve(textContent);
            return;
          }
          Object.assign(textContent.styles, value.styles);
          textContent.items.push(...value.items);
          pump();
        }, reject);
      }

      const reader = readableStream.getReader();
      const textContent = {
        items: [],
        styles: Object.create(null),
      };
      pump();
    });
  }

  /**
   * @returns {Promise<StructTreeNode>} A promise that is resolved with a
   *   {@link StructTreeNode} object that represents the page's structure tree,
   *   or `null` when no structure tree is present for the current page.
   */
  getStructTree() {
    return (this._structTreePromise ||= this._transport.getStructTree(
      this._pageIndex
    ));
  }

  /**
   * Destroys the page object.
   * @private
   */
  _destroy() {
    this.destroyed = true;
    this._transport.pageCache[this._pageIndex] = null;

    const waitOn = [];
    for (const intentState of this._intentStates.values()) {
      this._abortOperatorList({
        intentState,
        reason: new Error("Page was destroyed."),
        force: true,
      });

      if (intentState.opListReadCapability) {
        // Avoid errors below, since the renderTasks are just stubs.
        continue;
      }
      for (const internalRenderTask of intentState.renderTasks) {
        waitOn.push(internalRenderTask.completed);
        internalRenderTask.cancel();
      }
    }
    this.objs.clear();
    this._annotationPromises.clear();
    this._jsActionsPromise = null;
    this._structTreePromise = null;
    this.pendingCleanup = false;
    return Promise.all(waitOn);
  }

  /**
   * Cleans up resources allocated by the page.
   *
   * @param {boolean} [resetStats] - Reset page stats, if enabled.
   *   The default value is `false`.
   * @returns {boolean} Indicates if clean-up was successfully run.
   */
  cleanup(resetStats = false) {
    this.pendingCleanup = true;
    // #645 modified by ngx-extended-pdf-viewer
    if (!this._tryCleanup(resetStats)) {
      this.cleanupAfterRender = true;
    }
    return true;
    // #645 end of modification
  }

  /**
   * Attempts to clean up if rendering is in a state where that's possible.
   * @private
   */
  _tryCleanup(resetStats = false) {
    if (!this.pendingCleanup) {
      return false;
    }
    for (const { renderTasks, operatorList } of this._intentStates.values()) {
      if (renderTasks.size > 0 || !operatorList.lastChunk) {
        return false;
      }
    }

    this._intentStates.clear();
    this.objs.clear();
    this._annotationPromises.clear();
    this._jsActionsPromise = null;
    this._structTreePromise = null;
    if (resetStats && this._stats) {
      this._stats = new StatTimer();
    }
    this.pendingCleanup = false;
    return true;
  }

  /**
   * @private
   */
  _startRenderPage(transparency, cacheKey) {
    const intentState = this._intentStates.get(cacheKey);
    if (!intentState) {
      return; // Rendering was cancelled.
    }
    if (this._stats) {
      this._stats.timeEnd("Page Request");
    }
    // TODO Refactor RenderPageRequest to separate rendering
    // and operator list logic
    if (intentState.displayReadyCapability) {
      intentState.displayReadyCapability.resolve(transparency);
    }
  }

  /**
   * @private
   */
  _renderPageChunk(operatorListChunk, intentState) {
    // Add the new chunk to the current operator list.
    for (let i = 0, ii = operatorListChunk.length; i < ii; i++) {
      intentState.operatorList.fnArray.push(operatorListChunk.fnArray[i]);
      intentState.operatorList.argsArray.push(operatorListChunk.argsArray[i]);
    }
    intentState.operatorList.lastChunk = operatorListChunk.lastChunk;

    // Notify all the rendering tasks there are more operators to be consumed.
    for (const internalRenderTask of intentState.renderTasks) {
      internalRenderTask.operatorListChanged();
    }

    if (operatorListChunk.lastChunk) {
      this._tryCleanup();
    }
  }

  /**
   * @private
   */
  _pumpOperatorList({ renderingIntent, cacheKey }) {
    if (
      typeof PDFJSDev === "undefined" ||
      PDFJSDev.test("!PRODUCTION || TESTING")
    ) {
      assert(
        Number.isInteger(renderingIntent) && renderingIntent > 0,
        '_pumpOperatorList: Expected valid "renderingIntent" argument.'
      );
    }

    const readableStream = this._transport.messageHandler.sendWithStream(
      "GetOperatorList",
      {
        pageIndex: this._pageIndex,
        intent: renderingIntent,
        cacheKey,
        annotationStorage:
          renderingIntent & RenderingIntentFlag.ANNOTATIONS_STORAGE
            ? this._transport.annotationStorage.serializable
            : null,
      }
    );
    const reader = readableStream.getReader();

    const intentState = this._intentStates.get(cacheKey);
    intentState.streamReader = reader;

    const pump = () => {
      reader.read().then(
        ({ value, done }) => {
          if (done) {
            intentState.streamReader = null;
            return;
          }
          if (this._transport.destroyed) {
            return; // Ignore any pending requests if the worker was terminated.
          }
          this._renderPageChunk(value, intentState);
          pump();
        },
        reason => {
          intentState.streamReader = null;

          if (this._transport.destroyed) {
            return; // Ignore any pending requests if the worker was terminated.
          }
          if (intentState.operatorList) {
            // Mark operator list as complete.
            intentState.operatorList.lastChunk = true;

            for (const internalRenderTask of intentState.renderTasks) {
              internalRenderTask.operatorListChanged();
            }
            this._tryCleanup();
          }

          if (intentState.displayReadyCapability) {
            intentState.displayReadyCapability.reject(reason);
          } else if (intentState.opListReadCapability) {
            intentState.opListReadCapability.reject(reason);
          } else {
            throw reason;
          }
        }
      );
    };
    pump();
  }

  /**
   * @private
   */
  _abortOperatorList({ intentState, reason, force = false }) {
    if (
      typeof PDFJSDev === "undefined" ||
      PDFJSDev.test("!PRODUCTION || TESTING")
    ) {
      assert(
        reason instanceof Error,
        '_abortOperatorList: Expected valid "reason" argument.'
      );
    }

    if (!intentState.streamReader) {
      return;
    }
    if (!force) {
      // Ensure that an Error occurring in *only* one `InternalRenderTask`, e.g.
      // multiple render() calls on the same canvas, won't break all rendering.
      if (intentState.renderTasks.size > 0) {
        return;
      }
      // Don't immediately abort parsing on the worker-thread when rendering is
      // cancelled, since that will unnecessarily delay re-rendering when (for
      // partially parsed pages) e.g. zooming/rotation occurs in the viewer.
      if (reason instanceof RenderingCancelledException) {
        intentState.streamReaderCancelTimeout = setTimeout(() => {
          this._abortOperatorList({ intentState, reason, force: true });
          intentState.streamReaderCancelTimeout = null;
        }, RENDERING_CANCELLED_TIMEOUT);
        return;
      }
    }
    intentState.streamReader
      .cancel(new AbortException(reason.message))
      .catch(() => {
        // Avoid "Uncaught promise" messages in the console.
      });
    intentState.streamReader = null;

    if (this._transport.destroyed) {
      return; // Ignore any pending requests if the worker was terminated.
    }
    // Remove the current `intentState`, since a cancelled `getOperatorList`
    // call on the worker-thread cannot be re-started...
    for (const [curCacheKey, curIntentState] of this._intentStates) {
      if (curIntentState === intentState) {
        this._intentStates.delete(curCacheKey);
        break;
      }
    }
    // ... and force clean-up to ensure that any old state is always removed.
    this.cleanup();
  }

  /**
   * @type {Object} Returns page stats, if enabled; returns `null` otherwise.
   */
  get stats() {
    return this._stats;
  }
}

class LoopbackPort {
  constructor() {
    this._listeners = [];
    this._deferred = Promise.resolve();
  }

  postMessage(obj, transfers) {
    function cloneValue(object) {
      if (
        (typeof PDFJSDev !== "undefined" && PDFJSDev.test("MOZCENTRAL")) ||
        globalThis.structuredClone
      ) {
        return globalThis.structuredClone(object, transfers);
      }

      // Trying to perform a structured clone close to the spec, including
      // transfers.
      function fallbackCloneValue(value) {
        if (
          typeof value === "function" ||
          typeof value === "symbol" ||
          value instanceof URL
        ) {
          throw new Error(
            `LoopbackPort.postMessage - cannot clone: ${value?.toString()}`
          );
        }

        if (typeof value !== "object" || value === null) {
          return value;
        }
        if (cloned.has(value)) {
          // already cloned the object
          return cloned.get(value);
        }
        let buffer, result;
        if ((buffer = value.buffer) && isArrayBuffer(buffer)) {
          // We found object with ArrayBuffer (typed array).
          if (transfers?.includes(buffer)) {
            result = new value.constructor(
              buffer,
              value.byteOffset,
              value.byteLength
            );
          } else {
            result = new value.constructor(value);
          }
          cloned.set(value, result);
          return result;
        }
        if (value instanceof Map) {
          result = new Map();
          cloned.set(value, result); // Adding to cache now for cyclic references.
          for (const [key, val] of value) {
            result.set(key, fallbackCloneValue(val));
          }
          return result;
        }
<<<<<<< HEAD
        if (typeof desc.value === "function") {
          if (i === 'cMapUrl') {
            result[i] = cloneValue(desc.value());
          } else if (!value.hasOwnProperty?.(i)) {
            continue;
          }
=======
        if (value instanceof Set) {
          result = new Set();
          cloned.set(value, result); // Adding to cache now for cyclic references.
          for (const val of value) {
            result.add(fallbackCloneValue(val));
          }
          return result;
>>>>>>> f5b79be0
        }
        result = Array.isArray(value) ? [] : Object.create(null);
        cloned.set(value, result); // Adding to cache now for cyclic references.
        // Cloning all value and object properties, however ignoring properties
        // defined via getter.
        for (const i in value) {
          let desc,
            p = value;
          while (!(desc = Object.getOwnPropertyDescriptor(p, i))) {
            p = Object.getPrototypeOf(p);
          }
          if (typeof desc.value === "undefined") {
            continue;
          }
          if (typeof desc.value === "function" && !value.hasOwnProperty?.(i)) {
            continue;
          }
          result[i] = fallbackCloneValue(desc.value);
        }
        return result;
      }

      const cloned = new WeakMap();
      return fallbackCloneValue(object);
    }

    const event = { data: cloneValue(obj) };

    this._deferred.then(() => {
      for (const listener of this._listeners) {
        listener.call(this, event);
      }
    });
  }

  addEventListener(name, listener) {
    this._listeners.push(listener);
  }

  removeEventListener(name, listener) {
    const i = this._listeners.indexOf(listener);
    this._listeners.splice(i, 1);
  }

  terminate() {
    this._listeners.length = 0;
  }
}

/**
 * @typedef {Object} PDFWorkerParameters
 * @property {string} [name] - The name of the worker.
 * @property {Object} [port] - The `workerPort` object.
 * @property {number} [verbosity] - Controls the logging level;
 *   the constants from {@link VerbosityLevel} should be used.
 */

const PDFWorkerUtil = {
  isWorkerDisabled: false,
  fallbackWorkerSrc: null,
  fakeWorkerId: 0,
};
if (typeof PDFJSDev !== "undefined" && PDFJSDev.test("GENERIC")) {
  // eslint-disable-next-line no-undef
  if (isNodeJS && typeof __non_webpack_require__ === "function") {
    // Workers aren't supported in Node.js, force-disabling them there.
    PDFWorkerUtil.isWorkerDisabled = true;

    PDFWorkerUtil.fallbackWorkerSrc = PDFJSDev.test("LIB")
      ? "../pdf.worker.js"
      : "./pdf.worker.js";
  } else if (typeof document === "object") {
    const pdfjsFilePath = document?.currentScript?.src;
    if (pdfjsFilePath) {
      PDFWorkerUtil.fallbackWorkerSrc = pdfjsFilePath.replace(
        /(\.(?:min\.)?js)(\?.*)?$/i,
        ".worker$1$2"
      );
    }
  }

  PDFWorkerUtil.createCDNWrapper = function (url) {
    // We will rely on blob URL's property to specify origin.
    // We want this function to fail in case if createObjectURL or Blob do not
    // exist or fail for some reason -- our Worker creation will fail anyway.
    const wrapper = `importScripts("${url}");`;
    return URL.createObjectURL(new Blob([wrapper]));
  };
}

/**
 * PDF.js web worker abstraction that controls the instantiation of PDF
 * documents. Message handlers are used to pass information from the main
 * thread to the worker thread and vice versa. If the creation of a web
 * worker is not possible, a "fake" worker will be used instead.
 *
 * @param {PDFWorkerParameters} params - The worker initialization parameters.
 */
class PDFWorker {
  static get _workerPorts() {
    return shadow(this, "_workerPorts", new WeakMap());
  }

  constructor({
    name = null,
    port = null,
    verbosity = getVerbosityLevel(),
  } = {}) {
    if (port && PDFWorker._workerPorts.has(port)) {
      throw new Error("Cannot use more than one PDFWorker per port.");
    }

    this.name = name;
    this.destroyed = false;
    this.postMessageTransfers = true;
    this.verbosity = verbosity;

    this._readyCapability = createPromiseCapability();
    this._port = null;
    this._webWorker = null;
    this._messageHandler = null;

    if (port) {
      PDFWorker._workerPorts.set(port, this);
      this._initializeFromPort(port);
      return;
    }
    this._initialize();
  }

  /**
   * Promise for worker initialization completion.
   * @type {Promise<void>}
   */
  get promise() {
    return this._readyCapability.promise;
  }

  /**
   * The current `workerPort`, when it exists.
   * @type {Worker}
   */
  get port() {
    return this._port;
  }

  /**
   * The current MessageHandler-instance.
   * @type {MessageHandler}
   */
  get messageHandler() {
    return this._messageHandler;
  }

  _initializeFromPort(port) {
    this._port = port;
    this._messageHandler = new MessageHandler("main", "worker", port);
    this._messageHandler.on("ready", function () {
      // Ignoring "ready" event -- MessageHandler should already be initialized
      // and ready to accept messages.
    });
    this._readyCapability.resolve();
  }

  _initialize() {
    // If worker support isn't disabled explicit and the browser has worker
    // support, create a new web worker and test if it/the browser fulfills
    // all requirements to run parts of pdf.js in a web worker.
    // Right now, the requirement is, that an Uint8Array is still an
    // Uint8Array as it arrives on the worker. (Chrome added this with v.15.)
    if (
      typeof Worker !== "undefined" &&
      !PDFWorkerUtil.isWorkerDisabled &&
      !PDFWorker._mainThreadWorkerMessageHandler
    ) {
      let workerSrc = PDFWorker.workerSrc;

      try {
        // Wraps workerSrc path into blob URL, if the former does not belong
        // to the same origin.
        if (
          typeof PDFJSDev !== "undefined" &&
          PDFJSDev.test("GENERIC") &&
          !isSameOrigin(window.location.href, workerSrc)
        ) {
          workerSrc = PDFWorkerUtil.createCDNWrapper(
            new URL(workerSrc, window.location).href
          );
        }

        // Some versions of FF can't create a worker on localhost, see:
        // https://bugzilla.mozilla.org/show_bug.cgi?id=683280
        const worker = new Worker(workerSrc);
        const messageHandler = new MessageHandler("main", "worker", worker);
        const terminateEarly = () => {
          worker.removeEventListener("error", onWorkerError);
          messageHandler.destroy();
          worker.terminate();
          if (this.destroyed) {
            this._readyCapability.reject(new Error("Worker was destroyed"));
          } else {
            // Fall back to fake worker if the termination is caused by an
            // error (e.g. NetworkError / SecurityError).
            this._setupFakeWorker();
          }
        };

        const onWorkerError = () => {
          if (!this._webWorker) {
            // Worker failed to initialize due to an error. Clean up and fall
            // back to the fake worker.
            terminateEarly();
          }
        };
        worker.addEventListener("error", onWorkerError);

        messageHandler.on("test", data => {
          worker.removeEventListener("error", onWorkerError);
          if (this.destroyed) {
            terminateEarly();
            return; // worker was destroyed
          }
          if (data) {
            // supportTypedArray
            this._messageHandler = messageHandler;
            this._port = worker;
            this._webWorker = worker;
            if (!data.supportTransfers) {
              this.postMessageTransfers = false;
            }
            this._readyCapability.resolve();
            // Send global setting, e.g. verbosity level.
            messageHandler.send("configure", {
              verbosity: this.verbosity,
            });
          } else {
            this._setupFakeWorker();
            messageHandler.destroy();
            worker.terminate();
          }
        });

        messageHandler.on("ready", data => {
          worker.removeEventListener("error", onWorkerError);
          if (this.destroyed) {
            terminateEarly();
            return; // worker was destroyed
          }
          try {
            sendTest();
          } catch (e) {
            // We need fallback to a faked worker.
            this._setupFakeWorker();
          }
        });

        const sendTest = () => {
          const testObj = new Uint8Array([this.postMessageTransfers ? 255 : 0]);
          // Some versions of Opera throw a DATA_CLONE_ERR on serializing the
          // typed array. Also, checking if we can use transfers.
          try {
            messageHandler.send("test", testObj, [testObj.buffer]);
          } catch (ex) {
            warn("Cannot use postMessage transfers.");
            testObj[0] = 0;
            messageHandler.send("test", testObj);
          }
        };

        // It might take time for the worker to initialize. We will try to send
        // the "test" message immediately, and once the "ready" message arrives.
        // The worker shall process only the first received "test" message.
        sendTest();
        return;
      } catch (e) {
        info("The worker has been disabled.");
      }
    }
    // Either workers are disabled, not supported or have thrown an exception.
    // Thus, we fallback to a faked worker.
    this._setupFakeWorker();
  }

  _setupFakeWorker() {
    if (!PDFWorkerUtil.isWorkerDisabled) {
      warn("Setting up fake worker.");
      PDFWorkerUtil.isWorkerDisabled = true;
    }

    PDFWorker._setupFakeWorkerGlobal
      .then(WorkerMessageHandler => {
        if (this.destroyed) {
          this._readyCapability.reject(new Error("Worker was destroyed"));
          return;
        }
        const port = new LoopbackPort();
        this._port = port;

        // All fake workers use the same port, making id unique.
        const id = `fake${PDFWorkerUtil.fakeWorkerId++}`;

        // If the main thread is our worker, setup the handling for the
        // messages -- the main thread sends to it self.
        const workerHandler = new MessageHandler(id + "_worker", id, port);
        WorkerMessageHandler.setup(workerHandler, port);

        const messageHandler = new MessageHandler(id, id + "_worker", port);
        this._messageHandler = messageHandler;
        this._readyCapability.resolve();
        // Send global setting, e.g. verbosity level.
        messageHandler.send("configure", {
          verbosity: this.verbosity,
        });
      })
      .catch(reason => {
        this._readyCapability.reject(
          new Error(`Setting up fake worker failed: "${reason.message}".`)
        );
      });
  }

  /**
   * Destroys the worker instance.
   */
  destroy() {
    this.destroyed = true;
    if (this._webWorker) {
      // We need to terminate only web worker created resource.
      this._webWorker.terminate();
      this._webWorker = null;
    }
    PDFWorker._workerPorts.delete(this._port);
    this._port = null;
    if (this._messageHandler) {
      this._messageHandler.destroy();
      this._messageHandler = null;
    }
  }

  /**
   * @param {PDFWorkerParameters} params - The worker initialization parameters.
   */
  static fromPort(params) {
    if (!params?.port) {
      throw new Error("PDFWorker.fromPort - invalid method signature.");
    }
    if (this._workerPorts.has(params.port)) {
      return this._workerPorts.get(params.port);
    }
    return new PDFWorker(params);
  }

  /**
   * The current `workerSrc`, when it exists.
   * @type {string}
   */
  static get workerSrc() {
    if (GlobalWorkerOptions.workerSrc) {
      // modified by ngx-extended-pdf-viewer #376
      if (GlobalWorkerOptions.workerSrc.constructor.name === "Function") {
        return GlobalWorkerOptions.workerSrc();
      }
      // end of modification
      return GlobalWorkerOptions.workerSrc;
    }
    if (PDFWorkerUtil.fallbackWorkerSrc !== null) {
      if (!isNodeJS) {
        deprecated('No "GlobalWorkerOptions.workerSrc" specified.');
      }
      return PDFWorkerUtil.fallbackWorkerSrc;
    }
    throw new Error('No "GlobalWorkerOptions.workerSrc" specified.');
  }

  static get _mainThreadWorkerMessageHandler() {
    try {
      return globalThis.pdfjsWorker?.WorkerMessageHandler || null;
    } catch (ex) {
      return null;
    }
  }

  // Loads worker code into the main-thread.
  static get _setupFakeWorkerGlobal() {
    const loader = async () => {
      const mainWorkerMessageHandler = this._mainThreadWorkerMessageHandler;

      if (mainWorkerMessageHandler) {
        // The worker was already loaded using e.g. a `<script>` tag.
        return mainWorkerMessageHandler;
      }
      if (typeof PDFJSDev === "undefined" || !PDFJSDev.test("PRODUCTION")) {
        const worker = await import("pdfjs/core/worker.js");
        return worker.WorkerMessageHandler;
      }
      if (
        PDFJSDev.test("GENERIC") &&
        isNodeJS &&
        // eslint-disable-next-line no-undef
        typeof __non_webpack_require__ === "function"
      ) {
        // Since bundlers, such as Webpack, cannot be told to leave `require`
        // statements alone we are thus forced to jump through hoops in order
        // to prevent `Critical dependency: ...` warnings in third-party
        // deployments of the built `pdf.js`/`pdf.worker.js` files; see
        // https://github.com/webpack/webpack/issues/8826
        //
        // The following hack is based on the assumption that code running in
        // Node.js won't ever be affected by e.g. Content Security Policies that
        // prevent the use of `eval`. If that ever occurs, we should revert this
        // to a normal `__non_webpack_require__` statement and simply document
        // the Webpack warnings instead (telling users to ignore them).
        //
        // eslint-disable-next-line no-eval
        const worker = eval("require")(this.workerSrc);
        return worker.WorkerMessageHandler;
      }
      await loadScript(this.workerSrc);
      return window.pdfjsWorker.WorkerMessageHandler;
    };

    return shadow(this, "_setupFakeWorkerGlobal", loader());
  }
}
if (typeof PDFJSDev !== "undefined" && PDFJSDev.test("GENERIC")) {
  PDFWorker.getWorkerSrc = function () {
    deprecated(
      "`PDFWorker.getWorkerSrc()`, please use `PDFWorker.workerSrc` instead."
    );
    return this.workerSrc;
  };
}

/**
 * For internal use only.
 * @ignore
 */
class WorkerTransport {
  constructor(messageHandler, loadingTask, networkStream, params) {
    this.messageHandler = messageHandler;
    this.loadingTask = loadingTask;
    this.commonObjs = new PDFObjects();
    this.fontLoader = new FontLoader({
      docId: loadingTask.docId,
      onUnsupportedFeature: this._onUnsupportedFeature.bind(this),
      ownerDocument: params.ownerDocument,
      styleElement: params.styleElement,
    });
    this._params = params;

    if (!params.useWorkerFetch) {
      // modified by ngx-extended-pdf-viewer #376
	  let cMapUrl = params.cMapUrl;
	  if (cMapUrl.constructor.name === "Function") {
	    cMapUrl = cMapUrl();
	  }
      this.CMapReaderFactory = new params.CMapReaderFactory({
        baseUrl: cMapUrl,
        isCompressed: params.cMapPacked,
      });
      this.StandardFontDataFactory = new params.StandardFontDataFactory({
        baseUrl: params.standardFontDataUrl,
      });
    }

    this.destroyed = false;
    this.destroyCapability = null;
    this._passwordCapability = null;

    this._networkStream = networkStream;
    this._fullReader = null;
    this._lastProgress = null;

    this.pageCache = [];
    this.pagePromises = [];
    this.downloadInfoCapability = createPromiseCapability();

    this.setupMessageHandler();
  }

  get annotationStorage() {
    return shadow(this, "annotationStorage", new AnnotationStorage());
  }

  getRenderingIntent(
    intent,
    annotationMode = AnnotationMode.ENABLE,
    isOpList = false
  ) {
    let renderingIntent = RenderingIntentFlag.DISPLAY; // Default value.
    let lastModified = "";

    switch (intent) {
      case "any":
        renderingIntent = RenderingIntentFlag.ANY;
        break;
      case "display":
        break;
      case "print":
        renderingIntent = RenderingIntentFlag.PRINT;
        break;
      default:
        warn(`getRenderingIntent - invalid intent: ${intent}`);
    }

    switch (annotationMode) {
      case AnnotationMode.DISABLE:
        renderingIntent += RenderingIntentFlag.ANNOTATIONS_DISABLE;
        break;
      case AnnotationMode.ENABLE:
        break;
      case AnnotationMode.ENABLE_FORMS:
        renderingIntent += RenderingIntentFlag.ANNOTATIONS_FORMS;
        break;
      case AnnotationMode.ENABLE_STORAGE:
        renderingIntent += RenderingIntentFlag.ANNOTATIONS_STORAGE;

        lastModified = this.annotationStorage.lastModified;
        break;
      default:
        warn(`getRenderingIntent - invalid annotationMode: ${annotationMode}`);
    }

    if (isOpList) {
      renderingIntent += RenderingIntentFlag.OPLIST;
    }

    return {
      renderingIntent,
      cacheKey: `${renderingIntent}_${lastModified}`,
    };
  }

  destroy() {
    if (this.destroyCapability) {
      return this.destroyCapability.promise;
    }

    this.destroyed = true;
    this.destroyCapability = createPromiseCapability();

    if (this._passwordCapability) {
      this._passwordCapability.reject(
        new Error("Worker was destroyed during onPassword callback")
      );
    }

    const waitOn = [];
    // We need to wait for all renderings to be completed, e.g.
    // timeout/rAF can take a long time.
    for (const page of this.pageCache) {
      if (page) {
        waitOn.push(page._destroy());
      }
    }
    this.pageCache.length = 0;
    this.pagePromises.length = 0;
    // Allow `AnnotationStorage`-related clean-up when destroying the document.
    if (this.hasOwnProperty("annotationStorage")) {
      this.annotationStorage.resetModified();
    }
    // We also need to wait for the worker to finish its long running tasks.
    const terminated = this.messageHandler.sendWithPromise("Terminate", null);
    waitOn.push(terminated);

    Promise.all(waitOn).then(() => {
      this.commonObjs.clear();
      this.fontLoader.clear();
      this._getFieldObjectsPromise = null;
      this._hasJSActionsPromise = null;

      if (this._networkStream) {
        this._networkStream.cancelAllRequests(
          new AbortException("Worker was terminated.")
        );
      }

      if (this.messageHandler) {
        this.messageHandler.destroy();
        this.messageHandler = null;
      }
      this.destroyCapability.resolve();
    }, this.destroyCapability.reject);
    return this.destroyCapability.promise;
  }

  setupMessageHandler() {
    const { messageHandler, loadingTask } = this;

    messageHandler.on("GetReader", (data, sink) => {
      assert(
        this._networkStream,
        "GetReader - no `IPDFStream` instance available."
      );
      this._fullReader = this._networkStream.getFullReader();
      this._fullReader.onProgress = evt => {
        this._lastProgress = {
          loaded: evt.loaded,
          total: evt.total,
        };
      };
      sink.onPull = () => {
        this._fullReader
          .read()
          .then(function ({ value, done }) {
            if (done) {
              sink.close();
              return;
            }
            assert(
              isArrayBuffer(value),
              "GetReader - expected an ArrayBuffer."
            );
            // Enqueue data chunk into sink, and transfer it
            // to other side as `Transferable` object.
            sink.enqueue(new Uint8Array(value), 1, [value]);
          })
          .catch(reason => {
            sink.error(reason);
          });
      };

      sink.onCancel = reason => {
        this._fullReader.cancel(reason);

        sink.ready.catch(readyReason => {
          if (this.destroyed) {
            return; // Ignore any pending requests if the worker was terminated.
          }
          throw readyReason;
        });
      };
    });

    messageHandler.on("ReaderHeadersReady", data => {
      const headersCapability = createPromiseCapability();
      const fullReader = this._fullReader;
      fullReader.headersReady.then(() => {
        // If stream or range are disabled, it's our only way to report
        // loading progress.
        if (!fullReader.isStreamingSupported || !fullReader.isRangeSupported) {
          if (this._lastProgress && loadingTask.onProgress) {
            loadingTask.onProgress(this._lastProgress);
          }
          fullReader.onProgress = evt => {
            if (loadingTask.onProgress) {
              loadingTask.onProgress({
                loaded: evt.loaded,
                total: evt.total,
              });
            }
          };
        }

        headersCapability.resolve({
          isStreamingSupported: fullReader.isStreamingSupported,
          isRangeSupported: fullReader.isRangeSupported,
          contentLength: fullReader.contentLength,
        });
      }, headersCapability.reject);

      return headersCapability.promise;
    });

    messageHandler.on("GetRangeReader", (data, sink) => {
      assert(
        this._networkStream,
        "GetRangeReader - no `IPDFStream` instance available."
      );
      const rangeReader = this._networkStream.getRangeReader(
        data.begin,
        data.end
      );

      // When streaming is enabled, it's possible that the data requested here
      // has already been fetched via the `_fullRequestReader` implementation.
      // However, given that the PDF data is loaded asynchronously on the
      // main-thread and then sent via `postMessage` to the worker-thread,
      // it may not have been available during parsing (hence the attempt to
      // use range requests here).
      //
      // To avoid wasting time and resources here, we'll thus *not* dispatch
      // range requests if the data was already loaded but has not been sent to
      // the worker-thread yet (which will happen via the `_fullRequestReader`).
      if (!rangeReader) {
        sink.close();
        return;
      }

      sink.onPull = () => {
        rangeReader
          .read()
          .then(function ({ value, done }) {
            if (done) {
              sink.close();
              return;
            }
            assert(
              isArrayBuffer(value),
              "GetRangeReader - expected an ArrayBuffer."
            );
            sink.enqueue(new Uint8Array(value), 1, [value]);
          })
          .catch(reason => {
            sink.error(reason);
          });
      };

      sink.onCancel = reason => {
        rangeReader.cancel(reason);

        sink.ready.catch(readyReason => {
          if (this.destroyed) {
            return; // Ignore any pending requests if the worker was terminated.
          }
          throw readyReason;
        });
      };
    });

    messageHandler.on("GetDoc", ({ pdfInfo }) => {
      this._numPages = pdfInfo.numPages;
      this._htmlForXfa = pdfInfo.htmlForXfa;
      delete pdfInfo.htmlForXfa;
      loadingTask._capability.resolve(new PDFDocumentProxy(pdfInfo, this));
    });

    messageHandler.on("DocException", function (ex) {
      let reason;
      switch (ex.name) {
        case "PasswordException":
          reason = new PasswordException(ex.message, ex.code);
          break;
        case "InvalidPDFException":
          reason = new InvalidPDFException(ex.message);
          break;
        case "MissingPDFException":
          reason = new MissingPDFException(ex.message);
          break;
        case "UnexpectedResponseException":
          reason = new UnexpectedResponseException(ex.message, ex.status);
          break;
        case "UnknownErrorException":
          reason = new UnknownErrorException(ex.message, ex.details);
          break;
        default:
          unreachable("DocException - expected a valid Error.");
      }
      loadingTask._capability.reject(reason);
    });

    messageHandler.on("PasswordRequest", exception => {
      this._passwordCapability = createPromiseCapability();

      if (loadingTask.onPassword) {
        const updatePassword = password => {
          this._passwordCapability.resolve({
            password,
          });
        };
        try {
          loadingTask.onPassword(updatePassword, exception.code);
        } catch (ex) {
          this._passwordCapability.reject(ex);
        }
      } else {
        this._passwordCapability.reject(
          new PasswordException(exception.message, exception.code)
        );
      }
      return this._passwordCapability.promise;
    });

    messageHandler.on("DataLoaded", data => {
      // For consistency: Ensure that progress is always reported when the
      // entire PDF file has been loaded, regardless of how it was fetched.
      if (loadingTask.onProgress) {
        loadingTask.onProgress({
          loaded: data.length,
          total: data.length,
        });
      }
      this.downloadInfoCapability.resolve(data);
    });

    messageHandler.on("StartRenderPage", data => {
      if (this.destroyed) {
        return; // Ignore any pending requests if the worker was terminated.
      }

      const page = this.pageCache[data.pageIndex];
      page._startRenderPage(data.transparency, data.cacheKey);
    });

    messageHandler.on("commonobj", data => {
      if (this.destroyed) {
        return; // Ignore any pending requests if the worker was terminated.
      }

      const [id, type, exportedData] = data;
      if (this.commonObjs.has(id)) {
        return;
      }

      switch (type) {
        case "Font":
          const params = this._params;

          if ("error" in exportedData) {
            const exportedError = exportedData.error;
            warn(`Error during font loading: ${exportedError}`);
            this.commonObjs.resolve(id, exportedError);
            break;
          }

          let fontRegistry = null;
          if (params.pdfBug && globalThis.FontInspector?.enabled) {
            fontRegistry = {
              registerFont(font, url) {
                globalThis.FontInspector.fontAdded(font, url);
              },
            };
          }
          const font = new FontFaceObject(exportedData, {
            isEvalSupported: params.isEvalSupported,
            disableFontFace: params.disableFontFace,
            ignoreErrors: params.ignoreErrors,
            onUnsupportedFeature: this._onUnsupportedFeature.bind(this),
            fontRegistry,
          });

          this.fontLoader
            .bind(font)
            .catch(reason => {
              return messageHandler.sendWithPromise("FontFallback", { id });
            })
            .finally(() => {
              if (!params.fontExtraProperties && font.data) {
                // Immediately release the `font.data` property once the font
                // has been attached to the DOM, since it's no longer needed,
                // rather than waiting for a `PDFDocumentProxy.cleanup` call.
                // Since `font.data` could be very large, e.g. in some cases
                // multiple megabytes, this will help reduce memory usage.
                font.data = null;
              }
              this.commonObjs.resolve(id, font);
            });
          break;
        case "FontPath":
        case "Image":
          this.commonObjs.resolve(id, exportedData);
          break;
        default:
          throw new Error(`Got unknown common object type ${type}`);
      }
    });

    messageHandler.on("obj", data => {
      if (this.destroyed) {
        // Ignore any pending requests if the worker was terminated.
        return undefined;
      }

      const [id, pageIndex, type, imageData] = data;
      const pageProxy = this.pageCache[pageIndex];
      if (pageProxy.objs.has(id)) {
        return undefined;
      }

      switch (type) {
        case "Image":
          pageProxy.objs.resolve(id, imageData);

          // Heuristic that will allow us not to store large data.
          const MAX_IMAGE_SIZE_TO_STORE = 8000000;
          if (imageData?.data?.length > MAX_IMAGE_SIZE_TO_STORE) {
            pageProxy.cleanupAfterRender = true;
          }
          break;
        case "Pattern":
          pageProxy.objs.resolve(id, imageData);
          break;
        default:
          throw new Error(`Got unknown object type ${type}`);
      }
      return undefined;
    });

    messageHandler.on("DocProgress", data => {
      if (this.destroyed) {
        return; // Ignore any pending requests if the worker was terminated.
      }

      if (loadingTask.onProgress) {
        loadingTask.onProgress({
          loaded: data.loaded,
          total: data.total,
        });
      }
    });

    messageHandler.on(
      "UnsupportedFeature",
      this._onUnsupportedFeature.bind(this)
    );

    messageHandler.on("FetchBuiltInCMap", data => {
      if (this.destroyed) {
        return Promise.reject(new Error("Worker was destroyed."));
      }
      if (!this.CMapReaderFactory) {
        return Promise.reject(
          new Error(
            "CMapReaderFactory not initialized, see the `useWorkerFetch` parameter."
          )
        );
      }
      return this.CMapReaderFactory.fetch(data);
    });

    messageHandler.on("FetchStandardFontData", data => {
      if (this.destroyed) {
        return Promise.reject(new Error("Worker was destroyed."));
      }
      if (!this.StandardFontDataFactory) {
        return Promise.reject(
          new Error(
            "StandardFontDataFactory not initialized, see the `useWorkerFetch` parameter."
          )
        );
      }
      return this.StandardFontDataFactory.fetch(data);
    });
  }

  _onUnsupportedFeature({ featureId }) {
    if (this.destroyed) {
      return; // Ignore any pending requests if the worker was terminated.
    }
    if (this.loadingTask.onUnsupportedFeature) {
      this.loadingTask.onUnsupportedFeature(featureId);
    }
  }

  getData() {
    return this.messageHandler.sendWithPromise("GetData", null);
  }

  getPage(pageNumber) {
    if (
      !Number.isInteger(pageNumber) ||
      pageNumber <= 0 ||
      pageNumber > this._numPages
    ) {
      return Promise.reject(new Error("Invalid page request"));
    }

    const pageIndex = pageNumber - 1;
    if (pageIndex in this.pagePromises) {
      return this.pagePromises[pageIndex];
    }
    const promise = this.messageHandler
      .sendWithPromise("GetPage", {
        pageIndex,
      })
      .then(pageInfo => {
        if (this.destroyed) {
          throw new Error("Transport destroyed");
        }
        const page = new PDFPageProxy(
          pageIndex,
          pageInfo,
          this,
          this._params.ownerDocument,
          this._params.pdfBug
        );
        this.pageCache[pageIndex] = page;
        return page;
      });
    this.pagePromises[pageIndex] = promise;
    return promise;
  }

  getPageIndex(ref) {
    return this.messageHandler.sendWithPromise("GetPageIndex", {
      ref,
    });
  }

  getAnnotations(pageIndex, intent) {
    return this.messageHandler.sendWithPromise("GetAnnotations", {
      pageIndex,
      intent,
    });
  }

  saveDocument() {
    return this.messageHandler
      .sendWithPromise("SaveDocument", {
        isPureXfa: !!this._htmlForXfa,
        numPages: this._numPages,
        annotationStorage: this.annotationStorage.serializable,
        filename: this._fullReader?.filename ?? null,
      })
      .finally(() => {
        this.annotationStorage.resetModified();
      });
  }

  getFieldObjects() {
    return (this._getFieldObjectsPromise ||=
      this.messageHandler.sendWithPromise("GetFieldObjects", null));
  }

  hasJSActions() {
    return (this._hasJSActionsPromise ||= this.messageHandler.sendWithPromise(
      "HasJSActions",
      null
    ));
  }

  getCalculationOrderIds() {
    return this.messageHandler.sendWithPromise("GetCalculationOrderIds", null);
  }

  getDestinations() {
    return this.messageHandler.sendWithPromise("GetDestinations", null);
  }

  getDestination(id) {
    if (typeof id !== "string") {
      return Promise.reject(new Error("Invalid destination request."));
    }
    return this.messageHandler.sendWithPromise("GetDestination", {
      id,
    });
  }

  getPageLabels() {
    return this.messageHandler.sendWithPromise("GetPageLabels", null);
  }

  getPageLayout() {
    return this.messageHandler.sendWithPromise("GetPageLayout", null);
  }

  getPageMode() {
    return this.messageHandler.sendWithPromise("GetPageMode", null);
  }

  getViewerPreferences() {
    return this.messageHandler.sendWithPromise("GetViewerPreferences", null);
  }

  getOpenAction() {
    return this.messageHandler.sendWithPromise("GetOpenAction", null);
  }

  getAttachments() {
    return this.messageHandler.sendWithPromise("GetAttachments", null);
  }

  getJavaScript() {
    return this.messageHandler.sendWithPromise("GetJavaScript", null);
  }

  getDocJSActions() {
    return this.messageHandler.sendWithPromise("GetDocJSActions", null);
  }

  getPageJSActions(pageIndex) {
    return this.messageHandler.sendWithPromise("GetPageJSActions", {
      pageIndex,
    });
  }

  getStructTree(pageIndex) {
    return this.messageHandler.sendWithPromise("GetStructTree", {
      pageIndex,
    });
  }

  getOutline() {
    return this.messageHandler.sendWithPromise("GetOutline", null);
  }

  getOptionalContentConfig() {
    return this.messageHandler
      .sendWithPromise("GetOptionalContentConfig", null)
      .then(results => {
        return new OptionalContentConfig(results);
      });
  }

  getPermissions() {
    return this.messageHandler.sendWithPromise("GetPermissions", null);
  }

  getMetadata() {
    return this.messageHandler
      .sendWithPromise("GetMetadata", null)
      .then(results => {
        return {
          info: results[0],
          metadata: results[1] ? new Metadata(results[1]) : null,
          contentDispositionFilename: this._fullReader?.filename ?? null,
          contentLength: this._fullReader?.contentLength ?? null,
        };
      });
  }

  getMarkInfo() {
    return this.messageHandler.sendWithPromise("GetMarkInfo", null);
  }

  getStats() {
    return this.messageHandler.sendWithPromise("GetStats", null);
  }

  async startCleanup(keepLoadedFonts = false) {
    await this.messageHandler.sendWithPromise("Cleanup", null);

    if (this.destroyed) {
      return; // No need to manually clean-up when destruction has started.
    }
    for (let i = 0, ii = this.pageCache.length; i < ii; i++) {
      const page = this.pageCache[i];
      if (!page) {
        continue;
      }
      const cleanupSuccessful = page.cleanup();

      if (!cleanupSuccessful) {
        throw new Error(`startCleanup: Page ${i + 1} is currently rendering.`);
      }
    }
    this.commonObjs.clear();
    if (!keepLoadedFonts) {
      this.fontLoader.clear();
    }
    this._getFieldObjectsPromise = null;
    this._hasJSActionsPromise = null;
  }

  get loadingParams() {
    const params = this._params;
    return shadow(this, "loadingParams", {
      disableAutoFetch: params.disableAutoFetch,
      enableXfa: params.enableXfa,
    });
  }
}

/**
 * A PDF document and page is built of many objects. E.g. there are objects for
 * fonts, images, rendering code, etc. These objects may get processed inside of
 * a worker. This class implements some basic methods to manage these objects.
 * @ignore
 */
class PDFObjects {
  constructor() {
    this._objs = Object.create(null);
  }

  /**
   * Ensures there is an object defined for `objId`.
   * @private
   */
  _ensureObj(objId) {
    if (this._objs[objId]) {
      return this._objs[objId];
    }
    return (this._objs[objId] = {
      capability: createPromiseCapability(),
      data: null,
      resolved: false,
    });
  }

  /**
   * If called *without* callback, this returns the data of `objId` but the
   * object needs to be resolved. If it isn't, this method throws.
   *
   * If called *with* a callback, the callback is called with the data of the
   * object once the object is resolved. That means, if you call this method
   * and the object is already resolved, the callback gets called right away.
   */
  get(objId, callback = null) {
    // If there is a callback, then the get can be async and the object is
    // not required to be resolved right now.
    if (callback) {
      this._ensureObj(objId).capability.promise.then(callback);
      return null;
    }
    // If there isn't a callback, the user expects to get the resolved data
    // directly.
    const obj = this._objs[objId];
    // If there isn't an object yet or the object isn't resolved, then the
    // data isn't ready yet!
    if (!obj || !obj.resolved) {
      throw new Error(`Requesting object that isn't resolved yet ${objId}.`);
    }
    return obj.data;
  }

  has(objId) {
    const obj = this._objs[objId];
    return obj?.resolved || false;
  }

  /**
   * Resolves the object `objId` with optional `data`.
   */
  resolve(objId, data) {
    const obj = this._ensureObj(objId);

    obj.resolved = true;
    obj.data = data;
    obj.capability.resolve(data);
  }

  clear() {
    this._objs = Object.create(null);
  }
}

/**
 * Allows controlling of the rendering tasks.
 */
class RenderTask {
  constructor(internalRenderTask) {
    this._internalRenderTask = internalRenderTask;

    /**
     * Callback for incremental rendering -- a function that will be called
     * each time the rendering is paused.  To continue rendering call the
     * function that is the first argument to the callback.
     * @type {function}
     */
    this.onContinue = null;
  }

  /**
   * Promise for rendering task completion.
   * @type {Promise<void>}
   */
  get promise() {
    return this._internalRenderTask.capability.promise;
  }

  /**
   * Cancels the rendering task. If the task is currently rendering it will
   * not be cancelled until graphics pauses with a timeout. The promise that
   * this object extends will be rejected when cancelled.
   */
  cancel() {
    this._internalRenderTask.cancel();
  }
}

/**
 * For internal use only.
 * @ignore
 */
class InternalRenderTask {
  static get canvasInUse() {
    return shadow(this, "canvasInUse", new WeakSet());
  }

  constructor({
    callback,
    params,
    objs,
    commonObjs,
    operatorList,
    pageIndex,
    canvasFactory,
    useRequestAnimationFrame = false,
    pdfBug = false,
  }) {
    this.callback = callback;
    this.params = params;
    this.objs = objs;
    this.commonObjs = commonObjs;
    this.operatorListIdx = null;
    this.operatorList = operatorList;
    this._pageIndex = pageIndex;
    this.canvasFactory = canvasFactory;
    this._pdfBug = pdfBug;

    this.running = false;
    this.graphicsReadyCallback = null;
    this.graphicsReady = false;
    this._useRequestAnimationFrame =
      useRequestAnimationFrame === true && typeof window !== "undefined";
    this.cancelled = false;
    this.capability = createPromiseCapability();
    this.task = new RenderTask(this);
    // caching this-bound methods
    this._cancelBound = this.cancel.bind(this);
    this._continueBound = this._continue.bind(this);
    this._scheduleNextBound = this._scheduleNext.bind(this);
    this._nextBound = this._next.bind(this);
    this._canvas = params.canvasContext.canvas;
  }

  get completed() {
    return this.capability.promise.catch(function () {
      // Ignoring errors, since we only want to know when rendering is
      // no longer pending.
    });
  }

  initializeGraphics({ transparency = false, optionalContentConfig }) {
    if (this.cancelled) {
      return;
    }
    if (this._canvas) {
      if (InternalRenderTask.canvasInUse.has(this._canvas)) {
        throw new Error(
          "Cannot use the same canvas during multiple render() operations. " +
            "Use different canvas or ensure previous operations were " +
            "cancelled or completed."
        );
      }
      InternalRenderTask.canvasInUse.add(this._canvas);
    }

    if (this._pdfBug && globalThis.StepperManager?.enabled) {
      this.stepper = globalThis.StepperManager.create(this._pageIndex);
      this.stepper.init(this.operatorList);
      this.stepper.nextBreakPoint = this.stepper.getNextBreakPoint();
    }
    const { canvasContext, viewport, transform, imageLayer, background } =
      this.params;

    this.gfx = new CanvasGraphics(
      canvasContext,
      this.commonObjs,
      this.objs,
      this.canvasFactory,
      imageLayer,
      optionalContentConfig
    );
    this.gfx.beginDrawing({
      transform,
      viewport,
      transparency,
      background,
    });
    this.operatorListIdx = 0;
    this.graphicsReady = true;
    if (this.graphicsReadyCallback) {
      this.graphicsReadyCallback();
    }
  }

  cancel(error = null) {
    this.running = false;
    this.cancelled = true;
    if (this.gfx) {
      this.gfx.endDrawing();
    }
    if (this._canvas) {
      InternalRenderTask.canvasInUse.delete(this._canvas);
    }
    this.callback(
      error ||
        new RenderingCancelledException(
          `Rendering cancelled, page ${this._pageIndex + 1}`,
          "canvas"
        )
    );
  }

  operatorListChanged() {
    if (!this.graphicsReady) {
      if (!this.graphicsReadyCallback) {
        this.graphicsReadyCallback = this._continueBound;
      }
      return;
    }

    if (this.stepper) {
      this.stepper.updateOperatorList(this.operatorList);
    }

    if (this.running) {
      return;
    }
    this._continue();
  }

  _continue() {
    this.running = true;
    if (this.cancelled) {
      return;
    }
    if (this.task.onContinue) {
      this.task.onContinue(this._scheduleNextBound);
    } else {
      this._scheduleNext();
    }
  }

  _scheduleNext() {
    if (this._useRequestAnimationFrame) {
      window.requestAnimationFrame(() => {
        this._nextBound().catch(this._cancelBound);
      });
    } else {
      Promise.resolve().then(this._nextBound).catch(this._cancelBound);
    }
  }

  async _next() {
    if (this.cancelled) {
      return;
    }
    this.operatorListIdx = this.gfx.executeOperatorList(
      this.operatorList,
      this.operatorListIdx,
      this._continueBound,
      this.stepper
    );
    if (this.operatorListIdx === this.operatorList.argsArray.length) {
      this.running = false;
      if (this.operatorList.lastChunk) {
        this.gfx.endDrawing();
        if (this._canvas) {
          InternalRenderTask.canvasInUse.delete(this._canvas);
        }
        this.callback();
      }
    }
  }
}

/** @type {string} */
const version =
  typeof PDFJSDev !== "undefined" ? PDFJSDev.eval("BUNDLE_VERSION") : null;
/** @type {string} */
const build =
  typeof PDFJSDev !== "undefined" ? PDFJSDev.eval("BUNDLE_BUILD") : null;

export {
  build,
  DefaultCanvasFactory,
  DefaultCMapReaderFactory,
  DefaultStandardFontDataFactory,
  getDocument,
  LoopbackPort,
  PDFDataRangeTransport,
  PDFDocumentLoadingTask,
  PDFDocumentProxy,
  PDFPageProxy,
  PDFWorker,
  RenderTask,
  setPDFNetworkStreamFactory,
  version,
};<|MERGE_RESOLUTION|>--- conflicted
+++ resolved
@@ -1986,14 +1986,6 @@
           }
           return result;
         }
-<<<<<<< HEAD
-        if (typeof desc.value === "function") {
-          if (i === 'cMapUrl') {
-            result[i] = cloneValue(desc.value());
-          } else if (!value.hasOwnProperty?.(i)) {
-            continue;
-          }
-=======
         if (value instanceof Set) {
           result = new Set();
           cloned.set(value, result); // Adding to cache now for cyclic references.
@@ -2001,7 +1993,6 @@
             result.add(fallbackCloneValue(val));
           }
           return result;
->>>>>>> f5b79be0
         }
         result = Array.isArray(value) ? [] : Object.create(null);
         cloned.set(value, result); // Adding to cache now for cyclic references.
@@ -2016,7 +2007,10 @@
           if (typeof desc.value === "undefined") {
             continue;
           }
-          if (typeof desc.value === "function" && !value.hasOwnProperty?.(i)) {
+        if (typeof desc.value === "function") {
+          if (i === 'cMapUrl') {
+            result[i] = cloneValue(desc.value());
+          } else if (!value.hasOwnProperty?.(i)) {
             continue;
           }
           result[i] = fallbackCloneValue(desc.value);
