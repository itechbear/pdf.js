--- conflicted
+++ resolved
@@ -1905,19 +1905,12 @@
         if (typeof desc.value === "undefined") {
           continue;
         }
-<<<<<<< HEAD
         if (typeof desc.value === "function") {
           if (i === 'cMapUrl') {
             result[i] = cloneValue(desc.value());
-          } else if (value.hasOwnProperty?.(i)) {
-            throw new Error(
-              `LoopbackPort.postMessage - cannot clone: ${value[i]}`
-            );
+          } else if (!value.hasOwnProperty?.(i)) {
+            continue;
           }
-=======
-        if (typeof desc.value === "function" && !value.hasOwnProperty?.(i)) {
->>>>>>> 16759bf3
-          continue;
         }
         result[i] = cloneValue(desc.value);
       }
